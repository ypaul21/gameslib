--- conflicted
+++ resolved
@@ -97,11 +97,8 @@
 import { DameoGame, IDameoState } from "./dameo";
 import { TakeGame, ITakeState } from "./take";
 import { SympleGame, ISympleState } from "./symple";
-<<<<<<< HEAD
 import { RootBoundGame, IRootBoundState } from "./rootbound";
-=======
 import { TwixtGame, ITwixtState } from "./twixt";
->>>>>>> 442b847d
 
 export {
     APGamesInformation, GameBase, GameBaseSimultaneous, IAPGameState,
@@ -201,11 +198,8 @@
     DameoGame, IDameoState,
     TakeGame, ITakeState,
     SympleGame, ISympleState,
-<<<<<<< HEAD
     RootBoundGame, IRootBoundState,
-=======
     TwixtGame, ITwixtState,
->>>>>>> 442b847d
 };
 
 const games = new Map<string, typeof AmazonsGame | typeof BlamGame | typeof CannonGame |
@@ -240,11 +234,7 @@
                               typeof TBTGame | typeof QueenslandGame | typeof BinarGame |
                               typeof TaflGame | typeof FourGame | typeof ValleyGame |
                               typeof DameoGame | typeof TakeGame | typeof SympleGame |
-<<<<<<< HEAD
-                              typeof RootBoundGame
-=======
-                              typeof TwixtGame
->>>>>>> 442b847d
+                              typeof RootBoundGame | typeof TwixtGame
                 >();
 // Manually add each game to the following array
 [
@@ -261,11 +251,7 @@
     TumbleweedGame, MeridiansGame, ExxitGame, MattockGame, CatchupGame, BloomsGame, MimicGame,
     VeletasGame, GessGame, OnagerGame, VergeGame, TableroGame, ClusterfussGame, ConhexGame,
     FightopiaGame, HensGame, TBTGame, QueenslandGame, BinarGame, TaflGame, FourGame, ValleyGame,
-<<<<<<< HEAD
-    DameoGame, TakeGame, SympleGame, RootBoundGame
-=======
-    DameoGame, TakeGame, SympleGame, TwixtGame,
->>>>>>> 442b847d
+    DameoGame, TakeGame, SympleGame, RootBoundGame, TwixtGame,
 ].forEach((g) => {
     if (games.has(g.gameinfo.uid)) {
         throw new Error("Another game with the UID '" + g.gameinfo.uid + "' has already been used. Duplicates are not allowed.");
@@ -469,13 +455,10 @@
             return new TakeGame(...args);
         case "symple":
             return new SympleGame(...args);
-<<<<<<< HEAD
         case "rootbound":
             return new RootBoundGame(...args);
-=======
         case "twixt":
             return new TwixtGame(...args);
->>>>>>> 442b847d
     }
     return;
 }