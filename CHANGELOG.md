# Change log

All notable changes to this project will be documented in this file.

The format is based on [Keep a Changelog](https://keepachangelog.com/en/1.0.0/),
and this project adheres to [Semantic Versioning](https://semver.org/spec/v2.0.0.html).

## [Unreleased]

### Fixed

* Pikemen: Fixed bug where unnecessary reorientation was throwing an error instead of just being ignored.
* Volcano: Fixed bug causing Volcano `sameMove` errors in some siutations.
* Blam!: Changed the click handler so it autoselects your smallest piece unless you manually select from your stash.
* Fendo: Fixed a bug where an error was raised when a partial move is legal, but there are no available fence placements. We want to allow this in order to show the move so that you can get reasons for each fence placement being impossible.
* Fixed the default `sameMove` implementation.
* The default `sameMove` was still not working for ambiguous ordo moves in Ordo. Implemented sortedReplacer.
* Chase: Fix (and improve) `sameMove`.
* Fendo: Embarrassingly, I missed an important rule. Moving is optional. I also started players with one too many pieces. Corrected.
* Homeworlds: Added `no-moves` descriptor to disable move generation on the front end.
* Fix sameMove when move1 is a game ending move.
* Martian Chess: Fixed a bug that occurred when someone resigned.
* Fendo: Fixed edge case where a trapped piece couldn't build a wall.
* Fix/improve the Chase move validation and click handler.
* Cannon: Fixed bug where move list shows, correctly, that a cannon could capture the further of two adjacent pieces but the system ultimately wouldn't allow it.
* Martian Chess: allow "undo"ing captures.
* Cannon: Add a check for "checkmate" in the EOG check.
* Homeworlds: Fixed a miscommunication between the click handler and the front end that stopped some sacrifice moves from completing.
<<<<<<< HEAD
* Martian Chess: validation wasn't catching mirror moves. Nor was findPoints excluding them.
=======
* Cannon: Some weird moves incorrectly validated. Including retreats to non-empty cells.
>>>>>>> 2248cdeb

### Changed

* Homeworlds: Sorted the move list a little more logically.
* Added piece counts to Cannon and Ordo.

## [1.0.0-beta] - 2023-04-30

Initial beta release.

## [0.6.0] - 2021-12-27

### Added

- Added the game Archimedes, with move generation and AI.
- Added the game Zola, with move generation and AI.
- Added the game Monkey Queen, with move generation and AI.
- Added the game Dipole, with move generation and AI.
- Added the game Alfred's Wyke. No move generation or AI.
- Added `pie` flag to signal games where the front end should give the second player a chance to change seats after the first move.

## [0.5.0] - 2021-12-10

### Added

#### New Games
- Added Accasta, with move generation and very slow AI (large move tree).
- Added Epaminondas, with move generation and slow AI. I also added the "stones" variant proposed by Néstor Romeral Andrés.
- Added Taiji (superior variant of Tonga), with three board sizes, three scoring options, and the "Tonga" variant that allows diagonal placement.
- Added Breakthrough, with move generation an stupid AI. Also included the "Bombardment" variant.
- Added Fabrik, including the "Arbeiter" variant. It includes move generation but no AI. The move tree is too big for too long.
- Added Manalath, including move generation but no AI.
- Added Urbino, with move generation but no AI. Includes the "Monuments" variant.

#### New Features

- Click handling, including extensive validation and localized error messages, has been added to all games!
- Added `renderColumn(col: number, row: number): APRenderRep` function to all `stacking-expanding` games. This will return a separate JSON render for *just* the expanded stack. This should greatly improve performance.

## [0.4.0] - 2021-11-15

### Added

- Added `flags` to the `gameinfo` schema to signal to the front-end various features that may need special support. See documentation for details.
- Added Abande, with move generation and AI.
- Added Attangle, with move generation and AI.
- Added Ordo, with move generation and very, very slow AI (need to optimize move generation).
- Added Cephalopod, with move generation and AI (and snubsquare board).
- Added Lines of Action. It's the 9x9 black hole variant, with an optional Scrambled Eggs initial layout. Supports move generation and stupid AI.
- Added Pikemen, with move generation and brain-dead AI.

## [0.3.0] - 2021-11-12

### Added

#### New Games

- Entropy game added. This includes move generation but not AI. Hopefully AI will be doable later.

  This is the first simultaneous game. The engine itself does not accept partial moves. All players' moves must be submitted at the same time. This adds complexity to the API server, which must store partial moves for a time, but prevents the hidden information being stored and transmitted by the game state, which is visible to the client browser.
- Added the modern Volcano, which differs from what was implemented on SDG (no move generation or AI).
- Added the original Mega-Volcano (no move generation or AI).
- Added Chase! Phew! (Includes move generation and rudimentary AI.)

#### Other Features

- i18n is working! Error messages and game chat logs can now all be translated.
- Added a new `eject` move result to signal consequential movement (e.g., eruptions in Volcano).
- Added the `showAnnotations` toggle to the playground.
- Added click handler for Volcano and Mega-Volcano to the playground.

## [0.2.1] - 2021-10-31

### Added

- Homeworlds now uses the expanded annotations feature of the renderer.
- There is now a move generator for Homeworlds! It's not particularly efficient, but it appears to at least function.
- A rudimentary AI has been added, but it's very uneven. The move tree for Homeworlds can balloon quickly with a lot of movement actions.

## [0.2.0] - 2021-10-29

### Added

- Games now produce valid game reports.
- Homeworlds has been implemented. No move generation or AI.

### Changed

- Public API tweaked a little to hide unnecessary details. The `serialize()` function will return a string that can now be handed to the constructor.

## [0.1.0] - 2021-10-21

### Added

- The game "Amazons" has been implemented, including a rudimentary and very slow AI.
- The game "Blam!" has been implemented, including a rudimentary AI.
- The game "Cannon" has been implemented, including a rudimentary AI.
- The game "Martian Chess" (2-player only, including "Of Knights and Kings" variant) has been implemented, including a rudimentary AI.
- Playground added.
- Public API documented<|MERGE_RESOLUTION|>--- conflicted
+++ resolved
@@ -26,11 +26,8 @@
 * Martian Chess: allow "undo"ing captures.
 * Cannon: Add a check for "checkmate" in the EOG check.
 * Homeworlds: Fixed a miscommunication between the click handler and the front end that stopped some sacrifice moves from completing.
-<<<<<<< HEAD
 * Martian Chess: validation wasn't catching mirror moves. Nor was findPoints excluding them.
-=======
 * Cannon: Some weird moves incorrectly validated. Including retreats to non-empty cells.
->>>>>>> 2248cdeb
 
 ### Changed
 
