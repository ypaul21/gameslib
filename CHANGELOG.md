--- conflicted
+++ resolved
@@ -25,13 +25,9 @@
 * Cannon: Fixed bug where move list shows, correctly, that a cannon could capture the further of two adjacent pieces but the system ultimately wouldn't allow it.
 * Martian Chess: allow "undo"ing captures.
 * Cannon: Add a check for "checkmate" in the EOG check.
-<<<<<<< HEAD
-* Homeworlds: Fixed a miscommunication between the click handler and the front end that stopped some sacrifice moves from completing. Also tweaked some help text to be more...helpful.
-=======
 * Homeworlds: Fixed a miscommunication between the click handler and the front end that stopped some sacrifice moves from completing.
 * Martian Chess: validation wasn't catching mirror moves. Nor was findPoints excluding them.
 * Cannon: Some weird moves incorrectly validated. Including retreats to non-empty cells.
->>>>>>> 041278d8
 
 ### Changed
 
