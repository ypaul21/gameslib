# Change log

All notable changes to this project will be documented in this file.

The format is based on [Keep a Changelog](https://keepachangelog.com/en/1.0.0/),
and this project adheres to [Semantic Versioning](https://semver.org/spec/v2.0.0.html).

## [Unreleased]

### Fixed

* Pikemen: Fixed bug where unnecessary reorientation was throwing an error instead of just being ignored.
* Volcano: Fixed bug causing Volcano `sameMove` errors in some siutations.
* Blam!: Changed the click handler so it autoselects your smallest piece unless you manually select from your stash.
* Fendo: Fixed a bug where an error was raised when a partial move is legal, but there are no available fence placements. We want to allow this in order to show the move so that you can get reasons for each fence placement being impossible.
* Fixed the default `sameMove` implementation.
* The default `sameMove` was still not working for ambiguous ordo moves in Ordo. Implemented sortedReplacer.
* Chase: Fix (and improve) `sameMove`.
* Fendo: Embarrassingly, I missed an important rule. Moving is optional. I also started players with one too many pieces. Corrected.
* Homeworlds: Added `no-moves` descriptor to disable move generation on the front end.
* Fix sameMove when move1 is a game ending move.
<<<<<<< HEAD
* Martian Chess: Fixed a bug that occurred when someone resigned.
* Fendo: Fixed edge case where a trapped piece couldn't build a wall.
=======
* Fix/improve the Chase move validation and click handler.
>>>>>>> c1523985

### Changed

* Homeworlds: Sorted the move list a little more logically.
* Added piece counts to Cannon and Ordo.

## [1.0.0-beta] - 2023-04-30

Initial beta release.

## [0.6.0] - 2021-12-27

### Added

- Added the game Archimedes, with move generation and AI.
- Added the game Zola, with move generation and AI.
- Added the game Monkey Queen, with move generation and AI.
- Added the game Dipole, with move generation and AI.
- Added the game Alfred's Wyke. No move generation or AI.
- Added `pie` flag to signal games where the front end should give the second player a chance to change seats after the first move.

## [0.5.0] - 2021-12-10

### Added

#### New Games
- Added Accasta, with move generation and very slow AI (large move tree).
- Added Epaminondas, with move generation and slow AI. I also added the "stones" variant proposed by Néstor Romeral Andrés.
- Added Taiji (superior variant of Tonga), with three board sizes, three scoring options, and the "Tonga" variant that allows diagonal placement.
- Added Breakthrough, with move generation an stupid AI. Also included the "Bombardment" variant.
- Added Fabrik, including the "Arbeiter" variant. It includes move generation but no AI. The move tree is too big for too long.
- Added Manalath, including move generation but no AI.
- Added Urbino, with move generation but no AI. Includes the "Monuments" variant.

#### New Features

- Click handling, including extensive validation and localized error messages, has been added to all games!
- Added `renderColumn(col: number, row: number): APRenderRep` function to all `stacking-expanding` games. This will return a separate JSON render for *just* the expanded stack. This should greatly improve performance.

## [0.4.0] - 2021-11-15

### Added

- Added `flags` to the `gameinfo` schema to signal to the front-end various features that may need special support. See documentation for details.
- Added Abande, with move generation and AI.
- Added Attangle, with move generation and AI.
- Added Ordo, with move generation and very, very slow AI (need to optimize move generation).
- Added Cephalopod, with move generation and AI (and snubsquare board).
- Added Lines of Action. It's the 9x9 black hole variant, with an optional Scrambled Eggs initial layout. Supports move generation and stupid AI.
- Added Pikemen, with move generation and brain-dead AI.

## [0.3.0] - 2021-11-12

### Added

#### New Games

- Entropy game added. This includes move generation but not AI. Hopefully AI will be doable later.

  This is the first simultaneous game. The engine itself does not accept partial moves. All players' moves must be submitted at the same time. This adds complexity to the API server, which must store partial moves for a time, but prevents the hidden information being stored and transmitted by the game state, which is visible to the client browser.
- Added the modern Volcano, which differs from what was implemented on SDG (no move generation or AI).
- Added the original Mega-Volcano (no move generation or AI).
- Added Chase! Phew! (Includes move generation and rudimentary AI.)

#### Other Features

- i18n is working! Error messages and game chat logs can now all be translated.
- Added a new `eject` move result to signal consequential movement (e.g., eruptions in Volcano).
- Added the `showAnnotations` toggle to the playground.
- Added click handler for Volcano and Mega-Volcano to the playground.

## [0.2.1] - 2021-10-31

### Added

- Homeworlds now uses the expanded annotations feature of the renderer.
- There is now a move generator for Homeworlds! It's not particularly efficient, but it appears to at least function.
- A rudimentary AI has been added, but it's very uneven. The move tree for Homeworlds can balloon quickly with a lot of movement actions.

## [0.2.0] - 2021-10-29

### Added

- Games now produce valid game reports.
- Homeworlds has been implemented. No move generation or AI.

### Changed

- Public API tweaked a little to hide unnecessary details. The `serialize()` function will return a string that can now be handed to the constructor.

## [0.1.0] - 2021-10-21

### Added

- The game "Amazons" has been implemented, including a rudimentary and very slow AI.
- The game "Blam!" has been implemented, including a rudimentary AI.
- The game "Cannon" has been implemented, including a rudimentary AI.
- The game "Martian Chess" (2-player only, including "Of Knights and Kings" variant) has been implemented, including a rudimentary AI.
- Playground added.
- Public API documented<|MERGE_RESOLUTION|>--- conflicted
+++ resolved
@@ -19,12 +19,9 @@
 * Fendo: Embarrassingly, I missed an important rule. Moving is optional. I also started players with one too many pieces. Corrected.
 * Homeworlds: Added `no-moves` descriptor to disable move generation on the front end.
 * Fix sameMove when move1 is a game ending move.
-<<<<<<< HEAD
 * Martian Chess: Fixed a bug that occurred when someone resigned.
 * Fendo: Fixed edge case where a trapped piece couldn't build a wall.
-=======
 * Fix/improve the Chase move validation and click handler.
->>>>>>> c1523985
 
 ### Changed
 
