{
  "name": "@abstractplay/gameslib",
  "version": "1.0.0-beta",
  "description": "TypeScript implementations of the core Abstract Play games, intended to be wrapped by the front- and backends",
  "main": "build/src/index.js",
  "types": "build/src/index.d.ts",
  "scripts": {
    "build": "npm run build-ts && npm run lint",
    "build-ts": "tsc && npm pack",
    "test0": "mocha -r ts-node/register test/games/urbino.ts",
    "test": "mocha -r ts-node/register test/**/*.test.ts",
    "lint": "npx eslint \"src/**/*.ts\" -c .eslintrc.js",
    "dist-dev": "webpack",
    "dist-prod": "webpack --mode=production",
    "full-dev": "npm run test && npm run build && npm run dist-dev",
    "full-prod": "npm run test && npm run build && npm run dist-prod",
    "quick": "npm run build-ts && npm run dist-dev && npm run distribute",
    "quick2": "npm run build-ts && npm run dist-dev && npm run distribute2",
    "extract": "i18next 'src/**/*.ts'",
    "json2ts": "npx json2ts -i src/schemas/gameinfo.json -o src/schemas/gameinfo.d.ts && npx json2ts -i src/schemas/moveresults.json -o src/schemas/moveresults.d.ts"
  },
  "repository": {
    "type": "git",
    "url": "AbstractPlay/gameslib"
  },
  "author": "Aaron Dalton <aaron@daltons.ca> (https://www.perlkonig.com/)",
  "license": "MIT",
  "keywords": [
    "abstractplay",
    "games"
  ],
  "devDependencies": {
    "@types/chai": "^4.3.4",
    "@types/mocha": "^10.0.1",
    "@typescript-eslint/eslint-plugin": "^5.57.1",
    "@typescript-eslint/parser": "^5.57.1",
    "chai": "^4.3.7",
    "eslint": "^8.38.0",
    "eslint-config-prettier": "^8.8.0",
    "eslint-plugin-import": "^2.27.5",
    "eslint-plugin-jsdoc": "^40.1.2",
    "eslint-plugin-prefer-arrow": "^1.2.3",
    "eslint-plugin-unicorn": "^46.0.0",
    "graphology-types": "^0.24.7",
    "json-schema-to-typescript": "^12.0.0",
    "mocha": "^10.2.0",
    "shx": "^0.3.4",
    "ts-loader": "^9.4.2",
    "ts-node": "^10.9.1",
    "typescript": "^5.0.4",
    "webpack": "^5.78.0",
    "webpack-cli": "^5.0.1"
  },
  "dependencies": {
<<<<<<< HEAD
    "@abstractplay/recranks": "github:abstractplay/recranks#develop",
    "@abstractplay/renderer": "github:abstractplay/renderer#develop",
=======
    "@abstractplay/recranks": "latest",
    "@abstractplay/renderer": "latest",
>>>>>>> cf88eb00
    "graphology": "^0.25.1",
    "graphology-shortest-path": "^2.0.2",
    "honeycomb-grid": "^4.0.1",
    "i18next": "^21.10.0",
    "js-combinatorics": "^2.1.1",
    "minmax-wt-alpha-beta-pruning": "^1.0.5",
    "rfdc": "^1.3.0"
  }
}<|MERGE_RESOLUTION|>--- conflicted
+++ resolved
@@ -52,13 +52,8 @@
     "webpack-cli": "^5.0.1"
   },
   "dependencies": {
-<<<<<<< HEAD
-    "@abstractplay/recranks": "github:abstractplay/recranks#develop",
-    "@abstractplay/renderer": "github:abstractplay/renderer#develop",
-=======
     "@abstractplay/recranks": "latest",
     "@abstractplay/renderer": "latest",
->>>>>>> cf88eb00
     "graphology": "^0.25.1",
     "graphology-shortest-path": "^2.0.2",
     "honeycomb-grid": "^4.0.1",
