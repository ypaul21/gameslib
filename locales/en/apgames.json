{
    "descriptions": {
        "abande": "Abande is the second game in Dieter Stein's stacking trilogy. Place or move pieces and stacks to generate the highest score you can whilst always keeping the board connected. The square, snubsquare, and hex boards are available.",
        "accasta": "Accasta is the first of Dieter Stein's stacking trilogy. The goal is to get three of your own stacks into the enemy's castle area. There are three different types of pieces in the base version. In the \"Pari\" variant, movement is determined by how many friendly pieces are in the stack.",
        "acity": "Alien City is a combination Piecepack/Icehouse game about building a city on a newly colonized world. Four guilds compete for customers, and the player has to predict which bets are going to pay off. Each turn, the player places either a tower or dome and may optionally claim a tower they think is going to score big when the game ends. Play continues until no more construction is possible. Scores are based on the relative positions of buildings to claimed towers.",
        "amazons": "A two-player game played on a 10x10 board. Each player has four queens (the eponymous amazons). Each turn, you move one of the queens and then shoot an arrow from your final square. The arrow causes that square to become blocked for the rest of the game. Queens and arrows cannot cross blocked squares or squares occupied by other queens. The winner is the last person who is able to move.",
        "archimedes": "A game based on the legend of Archimedes teaching the Syracuse soldiers how to focus the sun's rays with their shields to set ships on fire. The goal is to begin your turn with a piece in your enemy's port. At the end of each turn, any enemy ships in sight of three of your pieces are destroyed by fire. Destroyed ships can eventually be rebuilt.",
        "attangle": "Attangle is the final entry in Dieter Stein's stacking trilogy. Place and move pieces to build stacks. First person to build three triple stacks wins. The \"Grand Attangle\" variant is also implemented.",
        "blam": "An Icehouse game for 2–4 players played on a standard chess board. Pieces placed push adjacent pieces away. Push pieces off the board to capture them. Whoever has captured the highest pip total of pieces at the end of the game wins.",
        "breakthrough": "One of the simplest \"get to your opponent's home row\" games around. Pieces move and capture like chess pawns. First to the other home row wins. Also includes a \"Bombardment\" variant where instead of regular capture moves, one can detonate a piece, which destroys it and all pieces around it.",
        "cannon": "A two-player game played on a 10x10 board. Soldiers can move independently, but three soldiers in a row form a \"cannon\" and can move along their length or kill soldiers two or three spaces away. The first player to capture the opposing town wins.",
        "ceph": "A two-player game of area control by capture using dice. The goal is to fill a board with as many of your dice as possible. This is complicated by a capturing mechanic that keeps the board in constant flux. The game ends when the board has been completely filled. Draws are not possible.",
        "chase": "Chase is a unique move and capture game played on a cylindrical hex board with dice. Pieces move the exact number of spaces showing on the die face (its \"speed\"). Landing on enemy pieces captures them; landing on friendly pieces bumps them, which can cause chain reactions. The chamber in the centre of the board is a way of gaining more pieces. You must maintain a total of 25 speed throughout the game. Once you are no longer able to do that, you lose.",
        "dipole": "An anti-race game where you inexorably lose pieces, but you try to be the last one to run out.",
        "entropy": "Entropy is a 2-player game representing the struggle between Order and Chaos. The Order player tries to organize their board in such a way to score the highest amount. Chaos, of course, attempts to thwart Order whenever possible.\n\nThis implementation provides a simultaneous environment where each player has their own Order board. Each player places a piece on their opponent's Order board and then makes a move on their own board, players acting as both Order and Chaos at the same time. The player with the greatest score wins! Since both players share the same randomized pool of pieces, this approach gives the cleanest measure of skill.",
        "epam": "Epaminondas is an elegant 2-player game in which you try to overwhelm your opponent's home row. Pieces move as phalanxes a number of spaces up to their length. The rules are exceedingly simple, but the result is something deep and complex.",
        "fabrik": "In Fabrik, players manipulate workers to determine where pieces can be placed. The goal is to get a certain number of your pieces in a row. In the default game, players can move either worker. The \"Arbeiter\" variant gives each player control over a specific worker.",
        "fendo": "In Fendo, players manoeuvre their pieces to build fences, eventually creating closed off areas that hopefully only they control. Once all the pieces are isolated, the player who controls the most area wins.",
        "homeworlds": "An Icehouse game for 2 to 4 players. Players are interstellar civilizations vying for domination. Each of the four colours of pyramid gives access to different actions. Amass a fleet, explore the galaxy, and ultimately destroy your opponents. The win condition is what's called \"Sinister Homeworlds.\" You only win by defeating the opponent to your left. If someone else does that, the game continue, but your left-hand opponent now shifts clockwise.",
        "loa": "A classic game where you try to gather all your pieces into a single connected group. Pieces can only move the exact number of spaces as the number of pieces that lie along the line of movement. This implementation uses a 9x9 board and has a \"black hole\" in the centre of it. Landing on the black hole means the piece is removed from the game. Simultaneous connections are scored as a draw. The \"Scrambled Eggs\" initial layout variant is supported.",
        "manalath": "Manalath is a game on a hexagonal grid where you can place pieces of either colour. You win if at the end of your turn there's a group of five pieces of your colour, but you *lose* if there's a group of four stones of your colour. How are you going to do that?!",
        "mchess": "A Looney pyramid game for two players played on half of a standard chess board. It is a chess-like strategy game in which location, rather than piece color, determines which pieces you may move. Like Chess, each type of piece has its own way of moving, and you capture by moving onto an opponent's square; but unlike Chess, you can only move pieces sitting in your own quadrant, and only attack those in other quadrants, which may include your own former pieces. The game ends when someone runs out of pieces, and the winner is the player who captured the most points.",
        "monkey": "You start with a single queen, composed of a stack of checkers. When you make noncapturing moves, the queen leaves a singleton behind. Queens and singletons move and capture like chess queens. To win, capture the opposing queen or leave them with no legal moves.",
        "mvolcano": "An Icehouse puzzle game for 2 players. Stacks of pyramids are volcanos, some of which are capped. As you move caps around, you cause eruptions that may lead to you capturing pieces. This is an older version of the game. It is played on a 6x6 board, and the game ends as soon as someone captures at least one piece of each colour or all three white pieces. Scores are then calculated. Highest score wins.",
        "ordo": "Ordo is a \"get to your opponent's home row\" game in which you must always keep your pieces connected. Pieces can move singly and also as a group in certain situations. You can also win by breaking up your opponent's group in such a way that they can't reconnect it.",
        "pikemen": "A Looney pyramid game where the pyramids represents soldiers with long pikes. Pieces charge in the direction they're facing and can then change their orientation. Capture a certain number of enemy soldiers to win.\n\nWhile the game is technically playable by three and four players, this implementation only supports two players.",
        "realm": "Realm is played on a unique 12x12 board with only two types of mobile pieces. The goal is to capture more territory than your opponent by blocking and immobilizing their pieces. A few simple rules let you generate more pieces, which leads to ever-evolving tactics.",
        "taiji": "Two players take turns placing one piece of each colour next to each other. The winner is the one who forms the largest orthogonal groups of their own colour.",
        "urbino": "In Urbino, one manipulates architects (like in the game Fabrik) to build districts of different building types according to a handful of placement rules. When no more moves are possible, districts are scored, and the highest score wins. Also includes the \"Monuments\" variant.",
        "volcano": "An Icehouse puzzle game for 2 players. Stacks of pyramids are volcanos, some of which are capped. As you move caps around, you cause eruptions that may lead to you capturing pieces. The winner is the first to capture a certain number of trios.",
        "wyke": "A two-player game where one plays the builder and the other the destroyer. Claim cells by either completing or completely destroying lots. Win a certain number of lots or lots in a particular pattern to win.",
        "zola": "A game where your movement is constrained by your distance from the centre of the board. Capturing moves must not increase that distance. Non-capturing moves must increase that distance. First person to capture all opposing pieces wins."
    },
    "homeworlds": {
        "CMD_ATK_OWNER": "In games with more than two players, you have to always specify the owner of the ship you are attacking.",
        "CMD_ATK_SELF": "You may not attack yourself.",
        "CMD_ATK_SIZE": "You don't have a ship large enough to attack the ship {{target}}.",
        "CMD_BUILD_TEMPLATE": "You do not have a model from which to build a new ship.",
        "CMD_CATA_ACTIONS": "You may not trigger a catastrophe while you still have actions to use.",
        "CMD_CATA_INVALID": "There is no overpopulation of {{colour}} in the {{system}} system.",
        "CMD_DISC_DOUBLE": "A system by the name {{name}} has already been charted.",
        "CMD_HOME_COLOURS": "You're requesting a home world with fewer than three technologies available. This is almost never wise. If you're sure you want to do this, resubmit the command and put an asterisk (*) at the end of it.",
        "CMD_HOME_DOUBLE": "You already have a home world.",
        "CMD_HOME_RHO": "You're requesting a home world with the same star sizes as your right-hand opponent. This puts your nemesis only one jump away from you! If you're sure you want to do this, resubmit the command and put an asterisk (*) at the end of it.",
        "CMD_HOME_SAMESIZE": "You're requesting a home world with two stars of the same size. This puts you at a strong disadvantage. If you're sure you want to do this, resubmit the command and put an asterisk (*) at the end of it.",
        "CMD_HOME_SINGLE": "You're requesting a home world with only one star. This puts you at a strong disadvantage. If you're sure you want to do this, resubmit the command and put an asterisk (*) at the end of it.",
        "CMD_HOME_SMALLSHIP": "You are requesting a home world without a large ship. This puts you at a disadvantage. If you're sure you want to do this, resubmit the command and put an asterisk (*) at the end of it.",
        "CMD_HOME_TECHS": "You're requesting a home world that does not contain Green or Blue technologies. This is almost never wise. If you're sure you want to do this, resubmit the command and put an asterisk (*) at the end of it.",
        "CMD_MOVE_CONNECTION": "The systems {{from}} and {{to}} are not connected. You can only travel between systems that do not share any of the same-sized stars.",
        "CMD_NOACTIONS": "You have no actions remaining.",
        "CMD_NOACTIONS_B": "You have no more trade actions remaining.",
        "CMD_NOACTIONS_G": "You have no construction actions remaining.",
        "CMD_NOACTIONS_R": "You do not have any attack actions remaining.",
        "CMD_NOACTIONS_Y": "You have no movement actions remaining.",
        "CMD_NOSYSTEM": "Could not find a system with the name {{system}}.",
        "CMD_NOTECH_B": "You do not have access to refurbishers (BLUE) in this system.",
        "CMD_NOTECH_G": "You do not have access to shipyards (GREEN) in this system.",
        "CMD_NOTECH_R": "You do not have access to weapons technology (RED) in this system.",
        "CMD_NOTECH_Y": "You do not have access to propulsion technology (YELLOW) in this system.",
        "CMD_PARAMETERS": "The wrong number of parameters were provided.",
        "CMD_PASS_FREE": "You may not pass your free action.",
        "CMD_PASS_TOOMANY": "You tried to pass more actions than you have remaining.",
        "CMD_STARSHIP_NAME": "The following ship/star designation could not be understood: {{arg}}.",
        "CMD_TRADE_DOUBLE": "You can't trade a ship for one of the same colour.",
        "MOVE_MOREACTIONS": "You still have actions to spend.",
        "MOVE_SELFELIMINATE": "You may not eliminate yourself.",
        "MOVE_UNRECOGNIZED": "Unrecognized command: {{cmd}}.",
        "STASH_EMPTY": "The stash has no more {{colour}} pieces left.",
        "SYSTEM_BADNAME": "The system name you requested ({{name}}) is invalid. Names may be no longer than 25 characters, must start with a letter or a number, and may only contain numbers, letters, hyphens, and underscores. No spaces are allowed.",
        "SYSTEM_FULL": "The {{system}} system is full. Home systems can only accommodate 16 ships. Periphery systems can accommodate 24.",
        "SYSTEM_NOSHIP": "Could not find the ship {{ship} in the {{system}} system."
    },
    "INITIAL_UNDO": "You can't undo the initial starting position of the game.",
    "MOVES_GAMEOVER": "You cannot make moves in concluded games",
    "MOVES_INVALID": "The move '{{move}}' is invalid. Please check the rules and try again.",
    "MOVES_SIMULTANEOUS_PARTIAL": "In simultaneous games, both players' moves must be submitted at the same time.",
    "status": {
        "amazons": {
            "ISOLATEDQUEENS": "The queens are now isolated",
            "TERRITORY": "Territory"
        },
        "blam": {
            "NUMPIECES_one": "{{count}} piece",
            "NUMPIECES_other": "{{count}} pieces"
        },
        "chase": {
            "BALANCE": "Imbalance",
            "IMBALANCE": "Current player is imbalanced by {{delta}} speed."
        },
<<<<<<< HEAD
=======
        "CLAIMS_REMAINING": "Claims Remaining",
>>>>>>> 7bb50ea2
        "DISTANCES": "Distances",
        "entropy": {
            "CHAOS": "Chaos",
            "ORDER": "Order"
        },
        "PHASE": "Phase",
        "PIECESINHAND": "Pieces in hand",
        "PIECESREMAINING": "Pieces remaining",
        "SCORES": "Scores",
        "TOPLACE": "Piece to place"
    },
    "validation": {
        "_general": {
            "CAPTURE4MOVE": "You signalled a capture, but there's no piece at {{where}}.",
            "DEFAULT_HANDLER": "This is the default handler and should never be called directly. Please inform the administrator.",
            "FAILSAFE": "The move '{{move}}' passed validation but does not appear to be legal. Please inform the administrator.",
            "GENERIC": "A generic error occured while processing your click:\nError message: {{emessage}}\nStack: {{estack}}\nMove: {{move}}, Row: {{row}}, Col: {{col}}, Index: {{index}}",
            "INCOMPLETE_MOVE": "This move looks incomplete.",
            "INVALID_MOVE": "'{{move}}' doesn't look like a valid move.",
            "INVALIDCELL": "Could not find the cell '{{cell}}' on the board.",
            "MOVE4CAPTURE": "You signalled a regular move, but {{where}} is occupied.",
            "NEED_DESTINATION": "Provide the destination.",
            "NO_MOVES": "The piece at {{where}} does not have any legal moves.",
            "NOLOS": "There is no line of sight between {{from}} and {{to}}.",
            "NONEXISTENT": "Trying to interact with a piece or stack that doesn't exist at {{where}}.",
            "NOPIECES": "You have no pieces to place.",
            "NOT_ORTH": "The cells {{from}} and {{to}} are not orthogonal to each other.",
            "OBSTRUCTED": "There is an obstruction at {{obstruction}} between {{from}} and {{to}}.",
            "OCCUPIED": "The cell {{where}} is already occupied.",
            "SAME_FROM_TO": "The 'from' and 'to' cells have to be different.",
            "SELFCAPTURE": "You cannot capture your own pieces.",
            "UNCONTROLLED": "You cannot move pieces you don't control.",
            "VALID_MOVE": "Looks like a valid move."
        },
        "abande": {
            "DISCONNECTEDMOVE": "A move from {{from}} to {{to}} would disconnect the band.",
            "DISCONNECTEDPLACE": "Placing a piece at {{where}} would disconnect the band.",
            "INITIAL_INSTRUCTIONS": "Place a piece on an empty space connected to the other pieces.",
            "INVALIDPASS": "You cannot pass while you have pieces in hand.",
            "MOVE2CONTROLLED": "You cannot capture your own stacks.",
            "MOVE2EMPTY": "You cannot move to empty spaces.",
            "PARTIAL": "It's possible you're trying to move a stack. Provide the destination.",
            "TOOEARLY": "You cannot move until the first player has placed two pieces.",
            "TOOHIGH": "Moving from {{from}} to {{to}} would result in a stack taller than three pieces high.",
            "TRIPLESTACK": "You cannot move triple stacks."
        },
        "accasta": {
            "INITIAL_INSTRUCTIONS": "Select the bottom piece of the substack you wish to move.",
            "INVALID_SIZE": "In the move '{{move}}', the step '{{step}}' contains an invalid number of pieces to move. Remember that if you're removing the entire stack, omit the number altogether.",
            "MORE_THAN_THREE": "In the move '{{move}}', the step '{{step}}' would create a stack with more than 3 pieces of the same color.",
            "PARTIAL_FULLSTACK": "Looks like you want to move an entire stack. Provide the destination.",
            "PARTIAL_SUBSTACK_one": "Looks like you want to move the top piece from the stack. Provide the destination.",
            "PARTIAL_SUBSTACK_other": "Looks like you want to move the top {{count}} pieces from the stack. Provide the destination.",
            "SOURCE_EMPTY": "In the move '{{move}}', when you come to the step '{{step}}', you don't have any pieces left to move.",
            "TOOFAR": "In the move '{{move}}', the step '{{step}}' tries to move further than it is allowed.",
            "TOOHIGH": "In the move '{{move}}', the step '{{step}}' would create a stack greater than six pieces high.",
            "USEMINUS": "In the step {{step}}, use a minus sign when moving onto an empty cell.",
            "USEPLUS": "In the step {{step}}, use a plus sign when moving onto an existing stack."
<<<<<<< HEAD
=======
        },
        "acity": {
            "BAD_DOME": "Domes may only be placed on tiles of the same colour unless all such placements break the road network.",
            "BAD_TOWER": "Towers may only be placed on tiles their own colour, on black tiles, or on tiles that already contain two legally placed structures.",
            "BROKEN_ROAD": "Placing a piece at {{where}} would break the road network.",
            "CLAIM_TOWERS": "You may only claim towers.",
            "DOUBLE_CLAIM": "The tower at {{where}} has already been claimed.",
            "INITIAL_INSTRUCTIONS": "Select a piece from your stash, or type 'pass' if you have no legal moves remaining.",
            "INVALID_PASS": "You may only pass if you have no other moves available.",
            "INVALID_PIECE": "You don't have {{piece}} in your stash to place.",
            "ISOLATED": "Placing a piece at {{where}} would cut another piece off from the road network.",
            "MARKER": "You may not build on the lot containing the suit icon until all other legally buildable lots on that tile are occupied.",
            "PARTIAL_MOVE": "Select the lot where you want to build.",
            "VALID_W_CLAIMS": "Looks like a valid move. You may also choose to claim a tower."
>>>>>>> 7bb50ea2
        },
        "amazons": {
            "INITIAL_INSTRUCTIONS": "Select one of your amazons to move.",
            "POTENTIAL_BLOCK": "So far so good. Provide the space you want to block.",
            "POTENTIAL_MOVE": "So far so good. Provide the space you want to move to.",
            "STRAIGHTLINE": "You can only move and block in straight lines."
        },
        "archimedes": {
            "INITIAL_INSTRUCTIONS": "Select a piece to move, or click on your home port to rebuild a destroyed ship.",
            "MUST_MOVE": "Ships must move at least one space.",
            "PARTIAL": "Select a destination.",
            "SELF_OCCUPATION": "You may not leave your own pieces on your home port."
        },
        "attangle": {
            "EMPTYCAPTURE": "One of the cells involved with the capture doesn't have any pieces in it.",
            "INITIAL_INSTRUCTIONS": "Place a piece on an empty cell (that doesn't have a dot on it) or select an existing piece to start a capture.",
            "MOVE2EMPTY": "You cannot capture empty cells.",
            "ONVOID": "You cannot place pieces on voids (the spaces marked with a black dot).",
            "POTENTIAL_ONE": "This could potentially be a capture. Provide the location of the second stack.",
            "POTENTIAL_TWO": "This could potentially be a capture. Provide the target location.",
            "TOOHIGH": "The combined stack after the capture will be too high.",
            "TRIPLESTACK": "Triple stacks cannot participate in captures."
        },
        "blam": {
            "BADSYNTAX": "Invalid syntax: {{move}}. It should be the number 1, 2, or 3 followed by an empty cell (e.g., 1e4, or 3b2).",
            "INITIAL_INSTRUCTIONS": "Enter the size of the piece to place. You can click on your stash.",
            "MOVES_NOPASS": "You cannot pass while you have pieces to place.",
            "NOPIECE": "You do not have a piece of size {{size}} to place.",
            "PARTIAL": "Provide the destination.",
            "SIZEFIRST": "First provide the size of the piece to place. You can click on your stash."
        },
        "breakthrough": {
            "BADVARIANT": "Bombardment moves are only allowed when that variant is active.",
            "DIAGONAL_CAPTURES": "Captures may only be made in a forward-diagonal direction.",
            "INITIAL_INSTRUCTIONS": "Select one of your pawns.",
            "NOCAPTURES": "Captures are not allowed in the 'Bombardment' variant.",
            "ONLY_FORWARD": "Pieces may only move forward.",
            "PARTIAL": "Provide the destination.",
            "TOOFAR": "Pieces can only move one space at a time."
        },
        "cannon": {
            "BAD_RETREAT": "Pieces can only retreat if they are adjacent to at least one enemy piece.",
            "FIXED_TOWNS": "Towns cannot be moved.",
            "FORWARD_ONLY": "Pieces can only move forward, unless capturing laterally or retreating.",
            "HOMECELL": "You can only place your town on your home row, and not on the corners.",
            "INITIAL_INSTRUCTIONS_placed": "Select one of your soldiers to move or an enemy piece to capture by cannon fire.",
            "INITIAL_INSTRUCTIONS_towns": "Select a cell along the back row to place your town.",
            "LATERAL_MOVEMENT": "Pieces can only move laterally when capturing.",
            "NOCANNON_CAPTURE": "This piece is not in range of any of your cannons.",
            "NOCANNON_MOVE": "There is no cannon along which to move that piece that way.",
            "PARTIAL": "Provide a destination.",
            "RETREAT_DISTANCE": "You must retreat two full spaces.",
            "RETREAT_EMPTY": "You must retreat to an empty cell.",
            "TOOFAR": "You can only move one space at a time, unless retreating.",
            "UNCONTROLLED": "You can't control enemy pieces. If you're trying to capture it by cannon, click it again."
        },
        "ceph": {
            "DUPLICATECAP": "You can't capture the same piece more than once.",
            "INITIAL_INSTRUCTIONS": "Select an empty cell.",
            "NOTADJACENT": "You can only capture pieces orthogonally adjacent to your placed piece.",
            "PARTIAL_ONECAP": "Select at least one more adjacent piece to capture.",
            "PARTIAL_PRECAP": "Select a piece to capture.",
            "TOOHIGH": "The pieces you capture cannot total more than six."
        },
        "chase": {
            "BALANCE_LOWEST": "When balancing you must select one of the pieces with the lowest speed. The piece at {{where}} is not one of those.",
            "DISTANT_EXCHANGE": "The cells {{left}} and {{right}} are not adjacent to each other.",
            "INITIAL_INSTRUCTIONS_balanced": "Select a piece to move. To start an exchange select the piece from which you want to remove speed, twice.",
            "INITIAL_INSTRUCTIONS_imbalanced": "You are imbalanced by {{delta}} speed. Select on of your pieces with the lowest speed to correct.",
            "INVALID_SPEED": "The speed {{speed}} is not valid for {{cell}}. It must be between 1 and 6.",
            "MULTIPLE_PATHS": "There is more than one way to get to {{to}} from {{from}}. Please edit the move box to add a compass direction or choose the exact move from the drop-down menu.",
            "MUST_BALANCE": "You are imbalanced. Your move must begin with a '{'.",
            "NO_BALANCE": "You are not imbalanced, your move can not begin with a '{'.",
            "NO_BALANCE_LEFT": "You don't have any balance left to distribute to {{where}}.",
            "NOCHANGE_EXCHANGE": "Exchanges must result in a change in the board state.",
            "NOPATH": "There is no path from {{from}} to {{to}}.",
            "PARTIAL_BALANCE": "You are still imbalanced by {{delta}} speed. Select another of your pieces with the lowest speed to correct.",
            "PARTIAL_BALANCE_PARENTHESIS": "Looks like a valid balance move, close the parenthesis to continue.",
            "PARTIAL_EXCHANGE": "Select another adjacent piece to make the exchange. Or click again to remove more speed.",
            "PARTIAL_MOVE": "Select a destination, or select the same piece again to begin an exchange.",
            "UNEQUAL_EXCHANGE": "Exchanges must result in the same combined speed. The original combined speed was {{original}}. Your requested move would change that to {{proposed}}."
        },
        "dipole": {
            "FORWARD": "Noncapturing movement must be in a forward direction.",
            "INITIAL_INSTRUCTIONS": "Select one of your own stacks.",
            "INVALID_PASS": "You may not pass if you have other valid moves.",
            "MERGE4CAPTURE": "You signalled a merge, but the destination is occupied by enemy pieces.",
            "MERGE4MOVE": "You signalled a merge, but the destination is empty.",
            "MOVE4MERGE": "You signalled a move, but the destination already contains some of your own pieces.",
            "PARTIAL": "Select a destination.",
            "STACK_SIZE": "You may only capture stacks of equal or smaller size.",
            "TOOFAR_edge": "The stack at {{from}} can't reach the edge from there."
        },
        "entropy": {
            "INITIAL_INSTRUCTIONS_chaos": "Select an empty cell on your opponent's board to place the next piece.",
            "INITIAL_INSTRUCTIONS_order": "Select a piece on your board to move, or pass.",
            "INVALID_MOVEMENT": "You cannot move pieces in the CHAOS phase.",
            "PARTIAL": "Select a destination.",
            "STRAIGHT_LINES": "Pieces may only be moved in straight horizontal or vertical lines."
        },
        "epam": {
            "INITIAL_INSTRUCTIONS_move": "Select the tail of the phalanx you wish to move.",
            "INITIAL_INSTRUCTIONS_stones": "Place a stone in an empty space in the middle six rows.",
            "INSUFFICIENT_FORCES": "When capturing, your phalanx must have more pieces than the captured phalanx.",
            "NOPLACEMENT": "You may only place pieces in the 'Stumbling Blocks' variant, when there are fewer than three stones already placed.",
            "PARTIAL": "Select where you want the *head* of the phalanx to end its movement.",
            "STONES": "Stones can only be placed in the middle six rows.",
            "STRAIGHTLINE": "You can only move in straight lines.",
            "TOOFAR": "The phalanx {{tail}}-{{head}} cannot move {{distance}} spaces."
        },
        "fabrik": {
            "INITIAL_INSTRUCTIONS_first": "Select a cell in sight to place a piece, or you can pass if your opponent just placed the second worker.",
            "INITIAL_INSTRUCTIONS_fresh": "Place a worker in an empty cell.",
            "INITIAL_INSTRUCTIONS_inprogress": "Select a worker to move, or select an empty cell in sight to place a piece.",
            "INVALID_PASS": "You may only pass the turn immediately after the second worker has been placed.",
            "INVALID_PLACEMENT": "The cell {{where}} is not visible to both workers.",
            "MUST_PASS_PLAY": "The first turn after the second worker has been placed must be a pass or placement.",
            "NOPLACEMENTS": "You cannot move the workers such that you have no valid placements available.",
            "PARTIAL_MOVE": "Provide the destination.",
            "PARTIAL_PLACE": "Choose a cell to place a piece in."
        },
        "fendo": {
            "DUPLICATE_FENCE": "A fence already exists between these two cells.",
            "INITIAL_INSTRUCTIONS": "Select a piece to move or an empty space to place a piece.",
            "INVALID_DESTINATION": "You cannot reach {{to}} from {{from}}. Remember that pieces can only make one ninety-degree turn as they move.",
            "INVALID_DIRECTION": "The direction {{dir}} is not valid. It must 'N', 'E', 'S', or 'W'.",
            "INVALID_FENCE": "Placing a fence here would either create an empty closed area or create multiple open areas.",
            "INVALID_PASS": "You may not pass if you have moves available.",
            "NO_EDGE_FENCES": "You may not place fences on the edge of the board.",
            "ONLY_MOVE_OPEN": "You may only move pieces in open areas.",
            "PARTIAL_FENCE": "Provide the direction where you wish to place a fence. If clicking, click on the adjacent cell you want to block.",
            "PARTIAL_MOVE": "Provide the destination.",
            "PLACE_IN_OPEN": "You may only place pieces in the open area.",
            "PLACE_IN_RANGE": "You may only place pieces that are within one regular move of an existing piece."
        },
        "homeworlds": {
            "attack": {
                "PARTIAL_NOARGS": "Select a ship to attack.",
                "PARTIAL_ONEARG": "Select the system where the ship is found."
            },
            "build": {
                "PARTIAL_NOARGS": "Select a ship colour from the global stash. The size you select doesn't matter.",
                "PARTIAL_ONEARG": "Select the system in which to place the new ship."
            },
            "catastrophe": {
                "PARTIAL_NOARGS": "Select the overpopulated system.",
                "PARTIAL_ONEARG": "Select the colour that is overpopulated."
            },
            "discover": {
                "PARTIAL_NOARGS": "Select a ship to move.",
                "PARTIAL_ONEARG": "Select the system where the ship is found.",
                "PARTIAL_THREEARGS": "Give the new system a name.",
                "PARTIAL_TWOARGS": "Select a star from the global stash."
            },
            "homeworld": {
                "PARTIAL_NOARGS": "Select your first star from the global stash.",
                "PARTIAL_ONEARG": "Select a second star from the global stash.",
                "PARTIAL_TWOARGS": "Select a colony ship from the global stash."
            },
            "INITIAL_INSTRUCTIONS_fresh": "You need to establish a homeworld. Choose a piece from the global stash to be your first star.",
            "INITIAL_INSTRUCTIONS_inprogress": "Select any ship or star to do the action of that colour, or select the \"Sacrifice\" button below the global stash.",
            "move": {
                "PARTIAL_NOARGS": "Select a ship to move.",
                "PARTIAL_ONEARG": "Select the system in which the ship is found.",
                "PARTIAL_TWOARGS": "Select the system you want to move to, or select a piece from the global stash to discover a new system."
            },
            "sacrifice": {
                "PARTIAL_NOARGS": "Select the ship to sacrifice.",
                "PARTIAL_ONEARG": "Select the system where the ship is found."
            },
            "trade": {
                "PARTIAL_NOARGS": "Select a ship to convert.",
                "PARTIAL_ONEARG": "Select the ship you want to convert.",
                "PARTIAL_TWOARGS": "Select the new colour."
            },
            "VALID_W_ACTIONS": "Looks like a valid move, but you still have actions to spend."
        },
        "loa": {
            "INITIAL_INSTRUCTIONS": "Select one of your pieces to move.",
            "NOT_IN_RANGE": "You cannot reach {{to}} from {{from}}.",
            "PARTIAL": "Select your destination."
        },
        "manalath": {
            "BAD_PASS": "You may not pass if legal moves are available.",
            "DESTINATION": "Now select a destination.",
            "INITIAL_INSTRUCTIONS": "Select a color to place. You can type 'w' or 'b', or click on the desired color on the upper left.",
            "INVALID_COLOUR": "The only valid colours are 'w' and 'b'. You gave '{{colour}}'.",
            "OVERSIZED_GROUP": "This would create a group of more than five pieces."
        },
        "mchess": {
            "INITIAL_INSTRUCTIONS": "Select a piece on your side of the board to move.",
            "INVALID_MOVE": "You're either trying to move too far or jump another piece.",
            "INVALID_PROMOTION": "Invalid field promotion. You can only promote to piece sizes you don't already control.",
            "NO_MIRROR_MOVE": "You can't just undo you opponent's move.",
            "PARTIAL": "Select a destination."
        },
        "monkey": {
            "INITIAL_INSTRUCTIONS": "Select one of your pieces.",
            "MOVE_CLOSER": "When singletons make noncapturing moves, they must move closer to the enemy queen (straight-line distance).",
            "PARTIAL": "Select a destination.",
            "QUEEN_DEPLETED": "Your queen can no longer make noncapturing moves."
        },
        "mvolcano": {
            "INITIAL_INSTRUCTIONS": "Select a cap to move."
        },
        "ordo": {
            "DISCONNECTED": "That move would leave your pieces disconnected.",
            "DISORGANIZED": "Moves must be \"organized,\" meaning that the destination cell must be orthogonal to the first cell in the ordo.",
            "INITIAL_INSTRUCTIONS": "Select one of your pieces to move or start an ordo.",
            "INVALID_ORDO": "The ordo '{{ordo}}' is not valid. Ordos are groups of pieces connected in a straight, orthogonal line.",
            "INVALID_ORDO_MOVE": "The ordo '{{ordo}}' cannot move to {{destination}}. This is usually because of an obstruction.",
            "PARTIAL": "Select a destination or select a second piece to form an ordo.",
            "WRONG_DIRECTION": "You may only move forward or side-to-side unless your pieces are disconnected."
        },
        "pikemen": {
            "BAD_FACING": "The following move segment had an unrecognizeable facing: {{segment}}.",
            "INITIAL_INSTRUCTIONS": "Select one of your pieces to move.",
            "PARTIAL_FINAL": "The move is valid. If you wish to reorient one last time, click on the cell you want to point towards, or click on the piece itself to stand upright.",
            "PARTIAL_ORIENT": "Select the cell you want to point the piece towards.",
            "PARTIAL_PREMOVE": "Select a destination, or select the piece again to reorient.",
            "TOOSMALL": "Upright pieces can only be captured by larger pieces.",
            "UPRIGHT_MOVEMENT": "Upright pieces cannot move.",
            "USELESS_ORIENTATION": "If you reorient, you have to change to a new facing."
        },
        "realm": {
            "ALIGNED_BASE": "You may not place a base that shares a row or column with another friendly base unless (a) you have no other options or (b) you are playing with the 'Relaxed Placement' variant.",
            "BAD_MULTIMOVE": "When moving multiple pieces, you must either 'concentrate' (all pieces end in the same realm) or 'disperse' (all pieces start in the same realm).",
            "CHECKPOINT_CHARLEY": "With the 'Checkpoint Charley' variant, moving pieces must stop in the first enemy-controlled realm they enter. In this case, the piece must stop in realm {{realm}}.",
            "DOUBLE_POWER": "In the initial power placement phase, you may not place multiple powers in the same realm.",
            "EMPTY_REARRANGE": "There are no pieces in realm {{realm}} that you can rearrange.",
            "ENFORCER_180": "Enforcers may not make 180-degree turns.",
            "INHAND": "You have pieces left to place on the board.",
            "INHAND_LABEL": "Rearranging {{realm}}",
            "INITIAL_INSTRUCTIONS_bases": "Place a base by clicking anywhere in an uncontrolled realm.",
            "INITIAL_INSTRUCTIONS_play": "Click a piece to move, or click a base to rearrange pieces in that realm.",
            "INITIAL_INSTRUCTIONS_powers": "Place a power by clicking an empty cell in a realm you control.",
<<<<<<< HEAD
=======
            "MISSING_SPECIALS": "Special actions were triggered and must be specified in parentheses after the move.",
>>>>>>> 7bb50ea2
            "MUST_LEAVE_REALM": "Pieces may not move within the same realm except by rearrangement.",
            "NO_SPECIALS": "No special events were triggered, but your move includes some.",
            "NOT_CENTRE": "{{where}} is not a valid centre space.",
            "NOT_IN_HAND": "The piece {{piece}} does not appear to be in your hand.",
            "ONLY_BORDERS": "Only bases may be placed on centre spaces.",
            "ONLY_ENFORCERS": "Only enforcers may be immobilized.",
            "ORIENT_ENFORCER": "Click an orthoganally adjacent cell to orient the enforcer to face that direction.",
            "PIECE_MISMATCH": "The piece in cell {{where}} does not match the type you say you're moving.",
            "PLACE_IN_REALM": "Click on an empty space in realm {{realm}} to place the piece.",
            "SPECIAL_CAP_BASE": "You must specify that you are capturing the base in this realm.",
            "SPECIAL_CREATE_BASE": "You must specify that you are creating a base in this realm.",
            "SPECIAL_CREATE_ENFORCER": "You must specify the location and orientation of the enforcer you are creating.",
            "SPECIAL_IMMOB_ENFORCER": "You must specify the location of the enemy enforcer you are immobilizing.",
            "SPECIAL_IMMOB_SELF": "You must specify that the enforcer you just moved will be immobilized.",
            "UNCONTROLLED": "You do not control realm {{realm}}.",
            "WRONG_REALM_capBase": "You may only capture the base in the realm you just moved to ({{realm}}).",
            "WRONG_REALM_createBase": "You may only create a base in the realm you just moved to ({{realm}}).",
            "WRONG_REALM_createEnforcer": "You may only create an enforcer in the realm you just moved to ({{realm}}).",
            "WRONG_REALM_rearrange": "You may only place pieces in the realm being rearranged ({{realm}})."
        },
        "taiji": {
            "ADJACENT": "Pieces must be placed adjacent to each other. Diagonal placement is only permitted in the \"Tonga\" variant.",
            "INITIAL_INSTRUCTIONS": "Place a light piece in an empty space.",
            "PARTIAL": "Place the dark piece in an adjacent empty space."
        },
        "urbino": {
            "INITIAL_INSTRUCTIONS_first": "Select a cell in sight to place a piece, or you may pass if your opponent just placed the second architect.",
            "INITIAL_INSTRUCTIONS_fresh": "Place an architect in an empty cell.",
            "INITIAL_INSTRUCTIONS_inprogress": "Select an architect to move or select the size of a piece to place.",
            "INVALID_PASS": "You may only pass if you have no other moves available.",
            "INVALID_PLACE_CELL": "The cell {{where}} is not visible to both architects.",
            "INVALID_PLACE_PIECE": {
                "house": "You may not place a house here because it would create multiple blocks of one colour.",
                "palace": "You may not place a palace here either because there is a palace adjacent or it would create multiple blocks of one colour.",
                "tower": "You may not place a tower here either because there is a tower adjacent or it would create multiple blocks of one colour."
            },
            "MUST_PASS_PLAY": "The first turn after the second worker has been placed must be a pass or placement.",
            "NOPLACEMENTS": "You cannot move the workers such that you have no valid placements available.",
            "PARTIAL_MOVE": "Provide the destination.",
            "PARTIAL_PLACE": "Choose a cell to place a piece in.",
            "PARTIAL_PLACE_SIZE": "Select the size of a piece to place."
        },
        "volcano": {
            "BAD_FROM": "{{from}} doesn't look like a position on the board, or a piece in your stash.",
            "INITIAL_INSTRUCTIONS": "Select a cap to move or a piece from your captured pile to place on the board.",
            "MOVES_AFTER_ERUPTION": "You may not continue moving after causing an eruption.",
            "MOVES_CAPS_ONLY": "You may only move caps.",
            "MOVES_DOUBLE_CAP": "Nothing may be placed on top of a cap.",
            "MOVES_MUST_ERUPT": "You must continue moving until you cause an eruption.",
            "MOVES_NOPIECE": "You don't have a {{piece}} piece in your stash to place.",
            "MOVES_ONE_POWERPLAY": "You may only make one power play per turn.",
            "MOVES_ONE_SPACE": "Caps may only be moved one space at a time.",
            "PARTIAL_ERUPTION": "Keep moving caps until you cause an eruption.",
            "PARTIAL_MOVE": "Select the destination."
        },
        "wyke": {
            "CELL_CLAIMED": "The cell {{cell}} has already been claimed and cannot be interacted with further.",
            "DUPLICATE_CELLS": "You can't select the same cell multiple times.",
            "INITIAL_INSTRUCTIONS": "Select an available move from the button bar.",
            "INVALID_FORMAT": "Your move is in an invalid format: \"{{move}}\". It should start with the move type followed by a list of cells in parentheses (e.g., \"3-1 (a1,b2)\").",
            "INVALID_MOVETYPE": "The move \"{{move}}\" is not one of the five allowed movement types.",
            "MOVETYPE_UNAVAILABLE": "That move type is unavailable. Only select moves that are not stricken through.",
            "PARTIAL": "Continue selecting cells until the move is complete.",
            "TOO_FEW_PIECES": "There are too few pieces at {{where}} to remove {{num}} of them.",
            "TOO_MANY_CELLS": "You have selected more cells than the move type allows.",
            "TOO_MANY_PIECES": "There are too many pieces at {{where}} to add {{num}} more."
        },
        "zola": {
            "DISTANCE_CAPTURES": "Capture moves must not increase your distance from the centre.",
            "DISTANCE_NONCAPTURES": "Non-capture moves must increase your distance from the centre.",
            "INITIAL_INSTRUCTIONS": "Select one of your own pieces.",
            "PARTIAL": "Select a destination.",
            "MUST_MOVE": "If you have a move available you can not pass your turn."
        }
    },
    "variants": {
        "abande": {
            "hex": {
                "description": "A 37-space hexagonal board.",
                "name": "Board: Hexagonal"
            },
            "snub": {
                "description": "A hybrid orthogonal/hexagonal board shape with unique connection characteristics.",
                "name": "Board: Snub Square"
            }
        },
        "accasta": {
            "pari": {
                "description": "Instead of having individual piece types, pieces move depending on how many friendly pieces are in the stack. The top piece of a stack with three of your pieces will move like a chariot, two pieces like a horse, and one piece like a shield.",
                "name": "Accasta Pari"
            }
        },
        "attangle": {
            "grand": {
                "description": "Played on a larger board, with more voids, and the goal now is to create five triple stacks.",
                "name": "Grand Attangle"
            }
        },
        "breakthrough": {
            "bombardment": {
                "description": "Instead of regular capture moves, you can detonate a piece, which destroys it and any pieces immediately surrounding it.",
                "name": "Bombardment"
            }
        },
        "ceph": {
            "snub": {
                "description": "A hybrid orthogonal/hexagonal board shape with unique connection characteristics.",
                "name": "Board: Snub Square"
            }
        },
        "dipole": {
            "international": {
                "name": "Larger board: 10x10"
            }
        },
        "epam": {
            "stones": {
                "description": "In this variant, the players place three impassable stones in the middle of the board.",
                "name": "Stumbling Blocks"
            }
        },
        "fabrik": {
            "arbeiter": {
                "description": "Each player controls one worker and cannot move the other. The victory condition is comensurately reduced to three pieces in a row instead of four.",
                "name": "Arbeiter"
            }
        },
        "loa": {
            "scrambled": {
                "description": "Pieces are interspersed with each other instead of starting together on opposite sides of the board.",
                "name": "Scrambled Eggs"
            }
        },
        "mchess": {
            "ofkk": {
                "description": "Pawns move like Chess kings, and drones move like Chess knights.",
                "name": "Of Knights and Kings"
            }
        },
        "pikemen": {
            "15pts": {
                "description": "The game doesn't end until you have 15 points worth of enemy soldiers.",
                "name": "Longer Game: 15 points"
            }
        },
        "realm": {
            "capturedBases": {
                "name": "Tie break: Captured bases",
                "description": "The number of captured bases becomes a second tie breaker."
            },
            "checkpoint": {
                "name": "Checkpoint Charley",
                "description": "Moving pieces must stop in the first enemy controlled realm they enter."
            },
            "control": {
                "name": "Control freak",
                "description": "When rearranging a realm, you may also rearrange your opponent's pieces."
            },
            "lastFirst": {
                "name": "And the last shall be first",
                "description": "After initial base and power placement, the second player moves first."
            },
            "lessBase": {
                "name": "Fewer bases"
            },
            "lessEnforcer": {
                "name": "Fewer enforcers"
            },
            "moreBase": {
                "name": "More bases"
            },
            "moreEnforcer": {
                "name": "More enforcers"
            },
            "morePower": {
                "name": "More powers"
            },
            "relaxed": {
                "name": "Relaxed placement",
                "description": "There are no restrictions on initial base placement."
            },
            "replacement": {
                "name": "Capture by replacement",
                "description": "Captured bases are immediately replaced by one of your own. Leads to a much faster game."
            }
        },
        "taiji": {
            "11x11": {
                "name": "Larger board: 11x11"
            },
            "7x7": {
                "name": "Smaller board: 7x7"
            },
            "onegroup": {
                "name": "Scoring: Single largest group"
            },
            "threegroups": {
                "name": "Scoring: Largest three groups"
            },
            "tonga": {
                "name": "Tonga (Diagonal Placement)"
            }
        },
        "urbino": {
            "monuments": {
                "description": "Monuments are combinations of specific pieces in a row. Each district will score the most valuble monument present for each colour. Most valuable monument becomes the first tie breaker in districts, but not when breaking end-of-game ties.",
                "name": "Monuments"
            }
        },
        "wyke": {
            "6x6": {
                "name": "Larger board: 6x6"
            }
        },
        "zola": {
            "8x8": {
                "name": "Larger board: 8x8"
            }
        }
    }
}<|MERGE_RESOLUTION|>--- conflicted
+++ resolved
@@ -87,10 +87,7 @@
             "BALANCE": "Imbalance",
             "IMBALANCE": "Current player is imbalanced by {{delta}} speed."
         },
-<<<<<<< HEAD
-=======
         "CLAIMS_REMAINING": "Claims Remaining",
->>>>>>> 7bb50ea2
         "DISTANCES": "Distances",
         "entropy": {
             "CHAOS": "Chaos",
@@ -149,8 +146,6 @@
             "TOOHIGH": "In the move '{{move}}', the step '{{step}}' would create a stack greater than six pieces high.",
             "USEMINUS": "In the step {{step}}, use a minus sign when moving onto an empty cell.",
             "USEPLUS": "In the step {{step}}, use a plus sign when moving onto an existing stack."
-<<<<<<< HEAD
-=======
         },
         "acity": {
             "BAD_DOME": "Domes may only be placed on tiles of the same colour unless all such placements break the road network.",
@@ -165,7 +160,6 @@
             "MARKER": "You may not build on the lot containing the suit icon until all other legally buildable lots on that tile are occupied.",
             "PARTIAL_MOVE": "Select the lot where you want to build.",
             "VALID_W_CLAIMS": "Looks like a valid move. You may also choose to claim a tower."
->>>>>>> 7bb50ea2
         },
         "amazons": {
             "INITIAL_INSTRUCTIONS": "Select one of your amazons to move.",
@@ -402,10 +396,7 @@
             "INITIAL_INSTRUCTIONS_bases": "Place a base by clicking anywhere in an uncontrolled realm.",
             "INITIAL_INSTRUCTIONS_play": "Click a piece to move, or click a base to rearrange pieces in that realm.",
             "INITIAL_INSTRUCTIONS_powers": "Place a power by clicking an empty cell in a realm you control.",
-<<<<<<< HEAD
-=======
             "MISSING_SPECIALS": "Special actions were triggered and must be specified in parentheses after the move.",
->>>>>>> 7bb50ea2
             "MUST_LEAVE_REALM": "Pieces may not move within the same realm except by rearrangement.",
             "NO_SPECIALS": "No special events were triggered, but your move includes some.",
             "NOT_CENTRE": "{{where}} is not a valid centre space.",
