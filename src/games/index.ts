--- conflicted
+++ resolved
@@ -149,12 +149,9 @@
 import { CamelotGame, ICamelotState } from "./camelot";
 import { LifelineGame, ILifelineState } from "./lifeline";
 import { ShiftyGame, IShiftyState } from "./shifty";
-<<<<<<< HEAD
 import { PodsGame, IPodsState } from "./pods";
-=======
 import { LoxGame, ILoxState } from "./lox";
 import { QueryGame, IQueryState } from "./query";
->>>>>>> beb0cb21
 
 export {
     APGamesInformation, GameBase, GameBaseSimultaneous, IAPGameState,
@@ -306,12 +303,9 @@
     CamelotGame, ICamelotState,
     LifelineGame, ILifelineState,
     ShiftyGame, IShiftyState,
-<<<<<<< HEAD
     PodsGame, IPodsState,
-=======
     LoxGame, ILoxState,
     QueryGame, IQueryState,
->>>>>>> beb0cb21
 };
 
 const games = new Map<string, typeof AmazonsGame | typeof BlamGame | typeof CannonGame |
@@ -364,11 +358,7 @@
                               typeof BugGame | typeof DragonEyesGame | typeof AtaxxGame |
                               typeof MajoritiesGame | typeof BukuGame | typeof TritiumGame |
                               typeof CamelotGame | typeof LifelineGame | typeof ShiftyGame |
-<<<<<<< HEAD
-                              typeof PodsGame
-=======
-                              typeof LoxGame | typeof QueryGame
->>>>>>> beb0cb21
+                              typeof PodsGame | typeof LoxGame | typeof QueryGame
                 >();
 // Manually add each game to the following array
 [
@@ -392,11 +382,8 @@
     SpookGame, AyuGame, CalculusGame, StigmergyGame, PletoreGame, AnacheGame, SplineGame,
     SploofGame, SpireGame, SpreeGame, AsliGame, ConectGame, SlydeGame, UnlurGame, EntrapmentGame,
     HexentaflGame, VoloGame, StrandsGame, GonnectGame, BugGame, DragonEyesGame, AtaxxGame,
-<<<<<<< HEAD
-    MajoritiesGame, BukuGame, TritiumGame, CamelotGame, LifelineGame, ShiftyGame, PodsGame,
-=======
-    MajoritiesGame, BukuGame, TritiumGame, CamelotGame, LifelineGame, ShiftyGame, LoxGame, QueryGame,
->>>>>>> beb0cb21
+    MajoritiesGame, BukuGame, TritiumGame, CamelotGame, LifelineGame, ShiftyGame, PodsGame, LoxGame,
+    QueryGame,
 ].forEach((g) => {
     if (games.has(g.gameinfo.uid)) {
         throw new Error("Another game with the UID '" + g.gameinfo.uid + "' has already been used. Duplicates are not allowed.");
@@ -704,15 +691,12 @@
             return new LifelineGame(...args);
         case "shifty":
             return new ShiftyGame(...args);
-<<<<<<< HEAD
         case "pods":
             return new PodsGame(...args);
-=======
         case "lox":
             return new LoxGame(...args);
         case "query":
             return new QueryGame(...args);
->>>>>>> beb0cb21
     }
     return;
 }