/* eslint-disable @typescript-eslint/no-unsafe-call */
/* eslint-disable @typescript-eslint/no-var-requires */
import { GameBase, IAPGameState, IClickResult, IIndividualState, IValidationResult } from "./_base";
import { APGamesInformation } from "../schemas/gameinfo";
import { APRenderRep } from "@abstractplay/renderer/src/schemas/schema";
import { APMoveResult } from "../schemas/moveresults";
import { RectGrid, reviver, UserFacingError } from "../common";
import { UndirectedGraph } from "graphology";
import { bidirectional } from "graphology-shortest-path/unweighted";
import i18next from "i18next";

export type playerid = 1|2;

export interface IMoveState extends IIndividualState {
    currplayer: playerid;
    board: Map<string, playerid>;
    connPath: string[];
    lastmove?: string;
};

export interface IScaffoldState extends IAPGameState {
    winner: playerid[];
    stack: Array<IMoveState>;
};

type PlayerLines = [string[],string[]];

export class ScaffoldGame extends GameBase {
    public static readonly gameinfo: APGamesInformation = {
        name: "Scaffold",
        uid: "scaffold",
        playercounts: [2],
        version: "20231209",
        dateAdded: "2023-12-20",
        // i18next.t("apgames:descriptions.scaffold")
        description: "apgames:descriptions.scaffold",
        urls: ["https://boardgamegeek.com/boardgame/360432/scaffold"],
        people: [
            {
                type: "designer",
                name: "Andrew Lannan",
            }
        ],
<<<<<<< HEAD
        variants: [
            { uid: "size-25", group: "board" },
        ],
        categories: ["goal>connect", "mechanic>place", "board>shape>rect", "board>connect>rect", "components>simple"],
=======
        categories: ["goal>connect", "mechanic>place", "board>shape>rect", "board>connect>rect", "components>simple>1per"],
>>>>>>> 5969bd57
        flags: ["pie", "automove", "multistep", "rotate90"]
    };

    public numplayers = 2;
    public currplayer: playerid = 1;
    public board!: Map<string, playerid>;
    public connPath: string[] = [];
    public gameover = false;
    public winner: playerid[] = [];
    public variants: string[] = [];
    public stack!: Array<IMoveState>;
    public results: Array<APMoveResult> = [];
    public boardSize = 0;
    private grid: RectGrid;
    private lines: [PlayerLines,PlayerLines];
    private dots: string[] = [];

    constructor(state?: IScaffoldState | string, variants?: string[]) {
        super();
        if (state === undefined) {
            if (variants !== undefined) {
                this.variants = [...variants];
            }
            const board = new Map<string, playerid>();
            const fresh: IMoveState = {
                _version: ScaffoldGame.gameinfo.version,
                _results: [],
                _timestamp: new Date(),
                currplayer: 1,
                board,
                connPath: [],
            };
            this.stack = [fresh];
        } else {
            if (typeof state === "string") {
                state = JSON.parse(state, reviver) as IScaffoldState;
            }
            if (state.game !== ScaffoldGame.gameinfo.uid) {
                throw new Error(`The Scaffold engine cannot process a game of '${state.game}'.`);
            }
            this.gameover = state.gameover;
            this.winner = [...state.winner];
            this.variants = state.variants;
            this.stack = [...state.stack];
        }
        this.load();
        this.grid = new RectGrid(this.boardSize, this.boardSize);
        this.lines = this.getLines();
    }

    public load(idx = -1): ScaffoldGame {
        if (idx < 0) {
            idx += this.stack.length;
        }
        if ( (idx < 0) || (idx >= this.stack.length) ) {
            throw new Error("Could not load the requested state from the stack.");
        }

        const state = this.stack[idx];
        this.currplayer = state.currplayer;
        this.board = new Map(state.board);
        this.lastmove = state.lastmove;
        this.connPath = [...state.connPath];
        this.boardSize = this.getBoardSize();
        return this;
    }

    private getLines(): [PlayerLines,PlayerLines] {
        const lineN: string[] = [];
        const lineS: string[] = [];
        for (let x = 0; x < this.boardSize; x++) {
            const N = GameBase.coords2algebraic(x, 0, this.boardSize);
            const S = GameBase.coords2algebraic(x, this.boardSize-1, this.boardSize);
            lineN.push(N);
            lineS.push(S);
        }
        const lineE: string[] = [];
        const lineW: string[] = [];
        for (let y = 0; y < this.boardSize; y++) {
            const E = GameBase.coords2algebraic(this.boardSize-1, y, this.boardSize);
            const W = GameBase.coords2algebraic(0, y, this.boardSize);
            lineE.push(E);
            lineW.push(W);
        }
        return [[lineN,lineS],[lineE,lineW]];
    }

    private getBoardSize(): number {
        // Get board size from variants.
        if (this.variants !== undefined && this.variants.length > 0 && this.variants[0] !== undefined && this.variants[0].length > 0) {
            const sizeVariants = this.variants.filter(v => v.includes("size"))
            if (sizeVariants.length > 0) {
                const size = sizeVariants[0].match(/\d+/);
                return parseInt(size![0], 10);
            }
            if (isNaN(this.boardSize)) {
                throw new Error(`Could not determine the board size from variant "${this.variants[0]}"`);
            }
        }
        return 19;
    }

    public moves(player?: playerid): string[] {
        if (this.gameover) { return []; }
        if (player === undefined) {
            player = this.currplayer;
        }
        const moves: string[] = [];

        for (let y = 0; y < this.boardSize; y++) {
            for (let x = 0; x < this.boardSize; x++) {
                const cell = ScaffoldGame.coords2algebraic(x, y, this.boardSize);
                if (! this.board.has(cell)) {
                    for (const movesList of this.traverseFollowups([cell], player)) {
                        moves.push(movesList.join(","));
                    }
                }
            }
        }
        return moves.sort((a,b) => a.localeCompare(b))
    }

    private traverseFollowups(cells: string[], player: playerid, ): string[][] {
        const followups = this.followupMoves(cells, player);
        if (followups.length === 0) {
            return [cells];
        }
        const possible: string[][] = [];
        for (const followup of followups) {
            possible.push(...this.traverseFollowups([...cells, followup], player));
        }
        return possible;
    }

    private followupMoves(cells: string[], player: playerid): string[] {
        // `cells` is the original chosen cell, plus any cell to be hypothetically filled.
        const toChecks: Set<string> = new Set();
        for (const cell of cells) {
            for (const neighbour of this.getNeighbours(cell)) {
                if (!this.board.has(neighbour)) {
                    toChecks.add(neighbour);
                }
            }
        }
        const followups: string[] = [];
        for (const toCheck of toChecks) {
            if (this.forcedPlacement(toCheck, cells, player)) {
                followups.push(toCheck);
            }
        }
        return followups;
    }

    private forcedPlacement(toCheck: string, cells: string[], player: playerid): boolean {
        // Check to see if any adjacent cell is connected to the group of placed `cells`.
        const startPoints = this.getNeighbours(toCheck).filter(n => this.board.has(n) && this.board.get(n) === player && !cells.includes(n));
        outer:
        for (const startPoint of startPoints) {
            const seen: Set<string> = new Set();
            const todo = [startPoint];
            while (todo.length > 0) {
                const cell = todo.pop()!;
                if (seen.has(cell)) {
                    continue;
                }
                seen.add(cell);
                for (const n of this.getNeighbours(cell)) {
                    if (cells.includes(n)) {
                        continue outer;
                    }
                    if (this.board.has(n) && this.board.get(n) === player) {
                        todo.push(n);
                    }
                }
            }
            return true;
        }
        return false;
    }

    public randomMove(): string {
        const moves = this.moves();
        return moves[Math.floor(Math.random() * moves.length)];
    }

    public handleClick(move: string, row: number, col: number, piece?: string): IClickResult {
        try {
            const cell = ScaffoldGame.coords2algebraic(col, row, this.boardSize);
            let newmove = "";
            if (move.length === 0) {
                newmove = cell;
            } else {
                newmove = move + `,${cell}`;
            }
            const result = this.validateMove(newmove) as IClickResult;
            if (! result.valid) {
                result.move = move;
            } else {
                result.move = newmove;
            }
            return result;
        } catch (e) {
            return {
                move,
                valid: false,
                message: i18next.t("apgames:validation._general.GENERIC", {move, row, col, piece, emessage: (e as Error).message})
            }
        }
    }

    public validateMove(m: string): IValidationResult {
        const result: IValidationResult = {valid: false, message: i18next.t("apgames:validation._general.DEFAULT_HANDLER")};

        if (m.length === 0) {
            result.valid = true;
            result.complete = -1;
            result.message = i18next.t("apgames:validation.scaffold.INITIAL_INSTRUCTIONS")
            return result;
        }

        m = m.toLowerCase();
        m = m.replace(/\s+/g, "");
        const moves = m.split(",");

        // valid cell
        let currentMove;
        try {
            for (const move of moves) {
                currentMove = move;
                ScaffoldGame.algebraic2coords(move, this.boardSize);
            }
        } catch {
            result.valid = false;
            result.message = i18next.t("apgames:validation._general.INVALIDCELL", {cell: currentMove});
            return result;
        }

        // is empty
        let notEmpty;
        for (const move of moves) {
            if (this.board.has(move)) { notEmpty = move; break; }
        }
        if (notEmpty) {
            result.valid = false;
            result.message = i18next.t("apgames:validation._general.OCCUPIED", {where: notEmpty});
            return result;
        }
        // correctness of multistep moves
        if (moves.length > 1) {
            let valid = true
            for (let i = 1; i < moves.length; i++) {
                if (! this.followupMoves(moves.slice(0, i), this.currplayer).includes(moves[i])) {
                    valid = false;
                    break;
                }
            }
            if (! valid) {
                result.valid = false;
                result.message = i18next.t("apgames:validation.scaffold.INVALID_MOVES", {moves: m});
                return result;
            }
        }

        // partial
        if (this.followupMoves(moves, this.currplayer).length !== 0) {
            result.valid = true;
            result.complete = -1;
            result.canrender = true;
            result.message = i18next.t("apgames:validation.scaffold.INCOMPLETE");
            return result;
        }

        // Looks good
        result.valid = true;
        result.complete = 1;
        result.message = i18next.t("apgames:validation._general.VALID_MOVE");
        return result;
    }

    private getNeighbours(cell: string): string[] {
        const [x,y] = ScaffoldGame.algebraic2coords(cell, this.boardSize);
        return this.grid.adjacencies(x, y, false).map(n => ScaffoldGame.coords2algebraic(...n, this.boardSize));
    }

    public move(m: string, {partial = false, trusted = false} = {}): ScaffoldGame {
        if (this.gameover) {
            throw new UserFacingError("MOVES_GAMEOVER", i18next.t("apgames:MOVES_GAMEOVER"));
        }

        m = m.toLowerCase();
        m = m.replace(/\s+/g, "");
        if (! trusted) {
            const result = this.validateMove(m);
            if (! result.valid) {
                throw new UserFacingError("VALIDATION_GENERAL", result.message)
            }
            // all partial moves should still be in the move list
            if ( (! partial) && (! this.moves().includes(m)) ) {
                throw new UserFacingError("VALIDATION_FAILSAFE", i18next.t("apgames:validation._general.FAILSAFE", {move: m}))
            }
        }

        this.results = [];
        const moves = m.split(",");
        for (const move of moves) {
            this.board.set(move, this.currplayer);
            this.results.push({type: "place", where: move});
        }

        if (partial) {
            this.dots = [...this.followupMoves(moves, this.currplayer)];
            return this;
        } else {
            this.dots = [];
        }

        // update currplayer
        this.lastmove = m;
        let newplayer = (this.currplayer as number) + 1;
        if (newplayer > this.numplayers) {
            newplayer = 1;
        }
        this.currplayer = newplayer as playerid;

        this.checkEOG();
        this.saveState();
        return this;
    }

    private buildGraph(player: playerid): UndirectedGraph {
        const graph = new UndirectedGraph();
        // seed nodes
        [...this.board.entries()].filter(([,p]) => p === player).forEach(([cell,]) => {
            graph.addNode(cell);
        });
        // for each node, check neighbours
        // if any are in the graph, add an edge
        for (const node of graph.nodes()) {
            const [x,y] = ScaffoldGame.algebraic2coords(node, this.boardSize);
            const neighbours = this.grid.adjacencies(x,y,false).map(n => ScaffoldGame.coords2algebraic(...n, this.boardSize));
            for (const n of neighbours) {
                if ( (graph.hasNode(n)) && (! graph.hasEdge(node, n)) ) {
                    graph.addEdge(node, n);
                }
            }
        }
        return graph;
    }

    protected checkEOG(): ScaffoldGame {
        let prevPlayer: playerid = 1;
        if (this.currplayer === 1) {
            prevPlayer = 2;
        }

        const graph = this.buildGraph(prevPlayer);
        const [sources, targets] = this.lines[prevPlayer - 1];
        for (const source of sources) {
            for (const target of targets) {
                if ( (graph.hasNode(source)) && (graph.hasNode(target)) ) {
                    const path = bidirectional(graph, source, target);
                    if (path !== null) {
                        this.gameover = true;
                        this.winner = [prevPlayer];
                        this.connPath = [...path];
                        break;
                    }
                }
            }
            if (this.gameover) {
                break;
            }
        }

        if (this.gameover) {
            this.results.push(
                {type: "eog"},
                {type: "winners", players: [...this.winner]}
            );
        }
        return this;
    }

    public state(): IScaffoldState {
        return {
            game: ScaffoldGame.gameinfo.uid,
            numplayers: this.numplayers,
            variants: this.variants,
            gameover: this.gameover,
            winner: [...this.winner],
            stack: [...this.stack]
        };
    }

    public moveState(): IMoveState {
        return {
            _version: ScaffoldGame.gameinfo.version,
            _results: [...this.results],
            _timestamp: new Date(),
            currplayer: this.currplayer,
            lastmove: this.lastmove,
            board: new Map(this.board),
            connPath: [...this.connPath],
        };
    }

    public render(): APRenderRep {
        // Build piece string
        let pstr = "";
        for (let row = 0; row < this.boardSize; row++) {
            if (pstr.length > 0) {
                pstr += "\n";
            }
            const pieces: string[] = [];
            for (let col = 0; col < this.boardSize; col++) {
                const cell = ScaffoldGame.coords2algebraic(col, row, this.boardSize);
                if (this.board.has(cell)) {
                    const contents = this.board.get(cell)!;
                    if (contents === 1) {
                        pieces.push("A");
                    } else {
                        pieces.push("B");
                    }
                } else {
                    pieces.push("-");
                }
            }
            pstr += pieces.join("");
        }
        pstr = pstr.replace(new RegExp(`-{${this.boardSize}}`, "g"), "_");

        // Build rep
        const rep: APRenderRep =  {
            board: {
                style: "vertex",
                width: this.boardSize,
                height: this.boardSize,
                markers: [
                    {type:"edge", edge: "N", colour:1},
                    {type:"edge", edge: "S", colour:1},
                    {type:"edge", edge: "E", colour:2},
                    {type:"edge", edge: "W", colour:2},
                ]
            },
            legend: {
                A: {
                    name: "piece",
                    player: 1
                },
                B: {
                    name: "piece",
                    player: 2
                }
            },
            pieces: pstr
        };

        // Add annotations
        if (this.stack[this.stack.length - 1]._results.length > 0) {
            // @ts-ignore
            rep.annotations = [];
            for (const move of this.stack[this.stack.length - 1]._results) {
                if (move.type === "place") {
                    const [x, y] = ScaffoldGame.algebraic2coords(move.where!, this.boardSize);
                    rep.annotations.push({type: "enter", targets: [{row: y, col: x}]});
                }
            }
            if (this.connPath.length > 0) {
                type RowCol = {row: number; col: number;};
                const targets: RowCol[] = [];
                for (const cell of this.connPath) {
                    const [x,y] = ScaffoldGame.algebraic2coords(cell, this.boardSize);
                    targets.push({row: y, col: x})
                }
                // @ts-ignore
                rep.annotations.push({type: "move", targets, arrow: false});
            }
        }

        // add dots if provided
        if ( (this.dots !== undefined) && (this.dots.length > 0) ) {
            const points: {row: number; col: number}[] = [];
            for (const dot of this.dots) {
                const [x, y] = ScaffoldGame.algebraic2coords(dot, this.boardSize);
                points.push({row: y, col: x});
            }
            if (points.length > 0) {
                // @ts-ignore
                rep.annotations.push({type: "dots", targets: points});
            }
        }

        return rep;
    }

    public status(): string {
        let status = super.status();

        if (this.variants !== undefined) {
            status += "**Variants**: " + this.variants.join(", ") + "\n\n";
        }

        return status;
    }

    public clone(): ScaffoldGame {
        return new ScaffoldGame(this.serialize());
    }
}<|MERGE_RESOLUTION|>--- conflicted
+++ resolved
@@ -41,14 +41,10 @@
                 name: "Andrew Lannan",
             }
         ],
-<<<<<<< HEAD
         variants: [
             { uid: "size-25", group: "board" },
         ],
-        categories: ["goal>connect", "mechanic>place", "board>shape>rect", "board>connect>rect", "components>simple"],
-=======
         categories: ["goal>connect", "mechanic>place", "board>shape>rect", "board>connect>rect", "components>simple>1per"],
->>>>>>> 5969bd57
         flags: ["pie", "automove", "multistep", "rotate90"]
     };
 
