/* eslint-disable @typescript-eslint/no-unsafe-argument */
import { APGamesInformation } from "../schemas/gameinfo";
import { GameBase, GameBaseSimultaneous, IAPGameState } from "./_base";
import { AmazonsGame, IAmazonsState } from "./amazons";
import { BlamGame, IBlamState } from "./blam";
import { CannonGame, ICannonState } from "./cannon";
import { MchessGame, IMchessState } from "./mchess";
import { HomeworldsGame, IHomeworldsState } from "./homeworlds";
import { EntropyGame, IEntropyState } from "./entropy";
import { VolcanoGame, IVolcanoState } from "./volcano";
import { MvolcanoGame, IMvolcanoState } from "./mvolcano";
import { ChaseGame, IChaseState } from "./chase";
import { AbandeGame, IAbandeState } from "./abande";
import { CephalopodGame, ICephalopodState } from "./ceph";
import { LinesOfActionGame, ILinesOfActionState } from "./loa";
import { PikemenGame, IPikemenState } from "./pikemen";
import { OrdoGame, IOrdoState } from "./ordo";
import { AttangleGame, IAttangleState } from "./attangle";
import { AccastaGame, IAccastaState } from "./accasta";
import { EpamGame, IEpamState } from "./epam";
import { TaijiGame, ITaijiState } from "./taiji";
import { BreakthroughGame, IBreakthroughState } from "./breakthrough";
import { FabrikGame, IFabrikState } from "./fabrik";
import { ManalathGame, IManalathState } from "./manalath";
import { UrbinoGame, IUrbinoState } from "./urbino";
import { FendoGame, IFendoState } from "./fendo";
import { ArchimedesGame, IArchimedesState } from "./archimedes";
import { ZolaGame, IZolaState } from "./zola";
import { MonkeyQueenGame, IMonkeyQueenState } from "./monkey";
import { DipoleGame, IDipoleState } from "./dipole";
import { AlfredsWykeGame, IAlfredsWykeState } from "./wyke";
import { RealmGame, IRealmState } from "./realm";
import { ACityGame, IACityState } from "./acity";
import { FanoronaGame, IFanoronaState } from "./fanorona";
import { FocusGame, IFocusState } from "./focus";
import { StringsGame, IStringsState } from "./strings";
import { WitchGame, IWitchState } from "./witch";
import { ComplicaGame, IComplicaState } from "./complica";
import { PigsGame, IPigsState } from "./pigs";
import { GardenGame, IGardenState } from "./garden";
import { OrbGame, IOrbState } from "./orb";
import { MixtourGame, IMixtourState } from "./mixtour";
import { CrosswayGame, ICrosswayState } from "./crossway";
import { TintasGame, ITintasState } from "./tintas";
import { StreetcarGame, IStreetcarState } from "./streetcar";
import { CourtesanGame, ICourtesanState } from "./courtesan";
import { PhutballGame, IPhutballState } from "./phutball";
import { ArmadasGame, IArmadasState } from "./armadas";
import { FlumeGame, IFlumeState } from "./flume";
import { BoomGame, IBoomState } from "./boom";
import { ClearcutGame, IClearcutState } from "./clearcut";
import { AgereGame, IAgereState } from "./agere";
<<<<<<< HEAD
import { MiradorGame, IMiradorState } from "./mirador";
=======
import { BideGame, IBideState } from "./bide";
>>>>>>> e95c1967

export {
    APGamesInformation, GameBase, GameBaseSimultaneous, IAPGameState,
    AmazonsGame, IAmazonsState,
    BlamGame, IBlamState,
    CannonGame, ICannonState,
    MchessGame, IMchessState,
    HomeworldsGame, IHomeworldsState,
    EntropyGame, IEntropyState,
    VolcanoGame, IVolcanoState,
    MvolcanoGame, IMvolcanoState,
    ChaseGame, IChaseState,
    AbandeGame, IAbandeState,
    CephalopodGame, ICephalopodState,
    LinesOfActionGame, ILinesOfActionState,
    PikemenGame, IPikemenState,
    OrdoGame, IOrdoState,
    AttangleGame, IAttangleState,
    AccastaGame, IAccastaState,
    EpamGame, IEpamState,
    TaijiGame, ITaijiState,
    BreakthroughGame, IBreakthroughState,
    FabrikGame, IFabrikState,
    ManalathGame, IManalathState,
    UrbinoGame, IUrbinoState,
    FendoGame, IFendoState,
    ArchimedesGame, IArchimedesState,
    ZolaGame, IZolaState,
    MonkeyQueenGame, IMonkeyQueenState,
    DipoleGame, IDipoleState,
    AlfredsWykeGame, IAlfredsWykeState,
    RealmGame, IRealmState,
    ACityGame, IACityState,
    FanoronaGame, IFanoronaState,
    FocusGame, IFocusState,
    StringsGame, IStringsState,
    WitchGame, IWitchState,
    ComplicaGame, IComplicaState,
    PigsGame, IPigsState,
    GardenGame, IGardenState,
    OrbGame, IOrbState,
    MixtourGame, IMixtourState,
    CrosswayGame, ICrosswayState,
    TintasGame, ITintasState,
    StreetcarGame, IStreetcarState,
    CourtesanGame, ICourtesanState,
    PhutballGame, IPhutballState,
    ArmadasGame, IArmadasState,
    FlumeGame, IFlumeState,
    BoomGame, IBoomState,
    ClearcutGame, IClearcutState,
    AgereGame, IAgereState,
<<<<<<< HEAD
    MiradorGame, IMiradorState
=======
    BideGame, IBideState,
>>>>>>> e95c1967
};

const games = new Map<string, typeof AmazonsGame | typeof BlamGame | typeof CannonGame |
                              typeof MchessGame | typeof HomeworldsGame | typeof EntropyGame |
                              typeof VolcanoGame | typeof MvolcanoGame | typeof ChaseGame |
                              typeof AbandeGame | typeof CephalopodGame | typeof LinesOfActionGame |
                              typeof PikemenGame | typeof OrdoGame | typeof AttangleGame |
                              typeof AccastaGame | typeof EpamGame | typeof TaijiGame |
                              typeof BreakthroughGame | typeof FabrikGame | typeof ManalathGame |
                              typeof UrbinoGame | typeof FendoGame | typeof ArchimedesGame |
                              typeof ZolaGame | typeof MonkeyQueenGame | typeof DipoleGame |
                              typeof AlfredsWykeGame | typeof RealmGame | typeof ACityGame |
                              typeof FanoronaGame | typeof FocusGame | typeof StringsGame |
                              typeof WitchGame | typeof ComplicaGame | typeof PigsGame |
                              typeof GardenGame | typeof OrbGame | typeof MixtourGame |
                              typeof CrosswayGame | typeof TintasGame | typeof StreetcarGame |
                              typeof CourtesanGame | typeof PhutballGame | typeof ArmadasGame |
                              typeof FlumeGame | typeof BoomGame | typeof ClearcutGame |
<<<<<<< HEAD
                              typeof AgereGame | typeof MiradorGame
                >();
// Manually add each game to the following array
[AmazonsGame, BlamGame, CannonGame, MchessGame, HomeworldsGame, EntropyGame, VolcanoGame, MvolcanoGame, ChaseGame, AbandeGame, CephalopodGame, LinesOfActionGame, PikemenGame, OrdoGame, AttangleGame, AccastaGame, EpamGame, TaijiGame, BreakthroughGame, FabrikGame, ManalathGame, UrbinoGame, FendoGame, ArchimedesGame, ZolaGame, MonkeyQueenGame, DipoleGame, AlfredsWykeGame, RealmGame, ACityGame, FanoronaGame, FocusGame, StringsGame, WitchGame, ComplicaGame, PigsGame, GardenGame, OrbGame, MixtourGame, CrosswayGame, TintasGame, StreetcarGame, CourtesanGame, PhutballGame, ArmadasGame, FlumeGame, BoomGame, ClearcutGame, AgereGame, MiradorGame].forEach((g) => {
=======
                              typeof AgereGame | typeof BideGame
                >();
// Manually add each game to the following array
[AmazonsGame, BlamGame, CannonGame, MchessGame, HomeworldsGame, EntropyGame, VolcanoGame, MvolcanoGame, ChaseGame, AbandeGame, CephalopodGame, LinesOfActionGame, PikemenGame, OrdoGame, AttangleGame, AccastaGame, EpamGame, TaijiGame, BreakthroughGame, FabrikGame, ManalathGame, UrbinoGame, FendoGame, ArchimedesGame, ZolaGame, MonkeyQueenGame, DipoleGame, AlfredsWykeGame, RealmGame, ACityGame, FanoronaGame, FocusGame, StringsGame, WitchGame, ComplicaGame, PigsGame, GardenGame, OrbGame, MixtourGame, CrosswayGame, TintasGame, StreetcarGame, CourtesanGame, PhutballGame, ArmadasGame, FlumeGame, BoomGame, ClearcutGame, AgereGame, BideGame].forEach((g) => {
>>>>>>> e95c1967
    if (games.has(g.gameinfo.uid)) {
        throw new Error("Another game with the UID '" + g.gameinfo.uid + "' has already been used. Duplicates are not allowed.");
    }
    games.set(g.gameinfo.uid, g);
});
export { games };

// eslint-disable-next-line @typescript-eslint/naming-convention
export const GameFactory = (game: string, ...args: any[]): GameBase|GameBaseSimultaneous|undefined => {
    switch (game) {
        case "amazons":
            return new AmazonsGame(...args);
        case "blam":
            return new BlamGame(args[0], ...args);
        case "cannon":
            return new CannonGame(...args);
        case "mchess":
            return new MchessGame(...args);
        case "homeworlds":
            return new HomeworldsGame(args[0]);
        case "entropy":
            return new EntropyGame(...args);
        case "volcano":
            return new VolcanoGame(...args);
        case "mvolcano":
            return new MvolcanoGame(...args);
        case "chase":
            return new ChaseGame(...args);
        case "abande":
            return new AbandeGame(...args);
        case "ceph":
            return new CephalopodGame(...args);
        case "loa":
            return new LinesOfActionGame(...args);
        case "pikemen":
            return new PikemenGame(...args);
        case "ordo":
            return new OrdoGame(...args);
        case "attangle":
            return new AttangleGame(...args);
        case "accasta":
            return new AccastaGame(...args);
        case "epam":
            return new EpamGame(...args);
        case "taiji":
            return new TaijiGame(...args);
        case "breakthrough":
            return new BreakthroughGame(...args);
        case "fabrik":
            return new FabrikGame(...args);
        case "manalath":
            return new ManalathGame(...args);
        case "urbino":
            return new UrbinoGame(...args);
        case "fendo":
            return new FendoGame(...args);
        case "archimedes":
            return new ArchimedesGame(...args);
        case "zola":
            return new ZolaGame(...args);
        case "monkey":
            return new MonkeyQueenGame(...args);
        case "dipole":
            return new DipoleGame(...args);
        case "wyke":
            return new AlfredsWykeGame(...args);
        case "realm":
            return new RealmGame(...args);
        case "acity":
            return new ACityGame(...args);
        case "fanorona":
            return new FanoronaGame(...args);
        case "focus":
            return new FocusGame(...args);
        case "strings":
            return new StringsGame(...args);
        case "witch":
            return new WitchGame(...args);
        case "complica":
            return new ComplicaGame(...args);
        case "pigs":
            return new PigsGame(...args);
        case "garden":
            return new GardenGame(...args);
        case "orb":
            return new OrbGame(...args);
        case "mixtour":
            return new MixtourGame(...args);
        case "crossway":
            return new CrosswayGame(...args);
        case "tintas":
            return new TintasGame(...args);
        case "streetcar":
            return new StreetcarGame(...args);
        case "courtesan":
            return new CourtesanGame(...args);
        case "phutball":
            return new PhutballGame(...args);
        case "armadas":
            return new ArmadasGame(args[0], args[1]);
        case "flume":
            return new FlumeGame(...args);
        case "boom":
            return new BoomGame(...args);
        case "clearcut":
            return new ClearcutGame(...args);
        case "agere":
            return new AgereGame(...args);
<<<<<<< HEAD
        case "mirador":
            return new MiradorGame(...args);
=======
        case "bide":
            return new BideGame(args[0]);
>>>>>>> e95c1967
    }
    return;
}<|MERGE_RESOLUTION|>--- conflicted
+++ resolved
@@ -50,11 +50,8 @@
 import { BoomGame, IBoomState } from "./boom";
 import { ClearcutGame, IClearcutState } from "./clearcut";
 import { AgereGame, IAgereState } from "./agere";
-<<<<<<< HEAD
+import { BideGame, IBideState } from "./bide";
 import { MiradorGame, IMiradorState } from "./mirador";
-=======
-import { BideGame, IBideState } from "./bide";
->>>>>>> e95c1967
 
 export {
     APGamesInformation, GameBase, GameBaseSimultaneous, IAPGameState,
@@ -107,11 +104,8 @@
     BoomGame, IBoomState,
     ClearcutGame, IClearcutState,
     AgereGame, IAgereState,
-<<<<<<< HEAD
+    BideGame, IBideState,
     MiradorGame, IMiradorState
-=======
-    BideGame, IBideState,
->>>>>>> e95c1967
 };
 
 const games = new Map<string, typeof AmazonsGame | typeof BlamGame | typeof CannonGame |
@@ -130,17 +124,10 @@
                               typeof CrosswayGame | typeof TintasGame | typeof StreetcarGame |
                               typeof CourtesanGame | typeof PhutballGame | typeof ArmadasGame |
                               typeof FlumeGame | typeof BoomGame | typeof ClearcutGame |
-<<<<<<< HEAD
-                              typeof AgereGame | typeof MiradorGame
+                              typeof AgereGame | typeof BideGame | typeof MiradorGame
                 >();
 // Manually add each game to the following array
-[AmazonsGame, BlamGame, CannonGame, MchessGame, HomeworldsGame, EntropyGame, VolcanoGame, MvolcanoGame, ChaseGame, AbandeGame, CephalopodGame, LinesOfActionGame, PikemenGame, OrdoGame, AttangleGame, AccastaGame, EpamGame, TaijiGame, BreakthroughGame, FabrikGame, ManalathGame, UrbinoGame, FendoGame, ArchimedesGame, ZolaGame, MonkeyQueenGame, DipoleGame, AlfredsWykeGame, RealmGame, ACityGame, FanoronaGame, FocusGame, StringsGame, WitchGame, ComplicaGame, PigsGame, GardenGame, OrbGame, MixtourGame, CrosswayGame, TintasGame, StreetcarGame, CourtesanGame, PhutballGame, ArmadasGame, FlumeGame, BoomGame, ClearcutGame, AgereGame, MiradorGame].forEach((g) => {
-=======
-                              typeof AgereGame | typeof BideGame
-                >();
-// Manually add each game to the following array
-[AmazonsGame, BlamGame, CannonGame, MchessGame, HomeworldsGame, EntropyGame, VolcanoGame, MvolcanoGame, ChaseGame, AbandeGame, CephalopodGame, LinesOfActionGame, PikemenGame, OrdoGame, AttangleGame, AccastaGame, EpamGame, TaijiGame, BreakthroughGame, FabrikGame, ManalathGame, UrbinoGame, FendoGame, ArchimedesGame, ZolaGame, MonkeyQueenGame, DipoleGame, AlfredsWykeGame, RealmGame, ACityGame, FanoronaGame, FocusGame, StringsGame, WitchGame, ComplicaGame, PigsGame, GardenGame, OrbGame, MixtourGame, CrosswayGame, TintasGame, StreetcarGame, CourtesanGame, PhutballGame, ArmadasGame, FlumeGame, BoomGame, ClearcutGame, AgereGame, BideGame].forEach((g) => {
->>>>>>> e95c1967
+[AmazonsGame, BlamGame, CannonGame, MchessGame, HomeworldsGame, EntropyGame, VolcanoGame, MvolcanoGame, ChaseGame, AbandeGame, CephalopodGame, LinesOfActionGame, PikemenGame, OrdoGame, AttangleGame, AccastaGame, EpamGame, TaijiGame, BreakthroughGame, FabrikGame, ManalathGame, UrbinoGame, FendoGame, ArchimedesGame, ZolaGame, MonkeyQueenGame, DipoleGame, AlfredsWykeGame, RealmGame, ACityGame, FanoronaGame, FocusGame, StringsGame, WitchGame, ComplicaGame, PigsGame, GardenGame, OrbGame, MixtourGame, CrosswayGame, TintasGame, StreetcarGame, CourtesanGame, PhutballGame, ArmadasGame, FlumeGame, BoomGame, ClearcutGame, AgereGame, BideGame, Mirador].forEach((g) => {
     if (games.has(g.gameinfo.uid)) {
         throw new Error("Another game with the UID '" + g.gameinfo.uid + "' has already been used. Duplicates are not allowed.");
     }
@@ -249,13 +236,10 @@
             return new ClearcutGame(...args);
         case "agere":
             return new AgereGame(...args);
-<<<<<<< HEAD
+        case "bide":
+            return new BideGame(args[0]);
         case "mirador":
             return new MiradorGame(...args);
-=======
-        case "bide":
-            return new BideGame(args[0]);
->>>>>>> e95c1967
     }
     return;
 }