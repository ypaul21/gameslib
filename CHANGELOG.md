# Change log

All notable changes to this project will be documented in this file.

The format is based on [Keep a Changelog](https://keepachangelog.com/en/1.0.0/),
and this project adheres to [Semantic Versioning](https://semver.org/spec/v2.0.0.html).

## [Unreleased]

### Added

* New game: Realm
* New game: Alien City
* New game: Fanorona
* New game: Focus
* New game: Pulling Strings
* New game: Witch Stones
* New game: Complica
* New game: Robo Battle Pigs
* New game: Wizard's Garden
* New game: Generatorb
* New game: Mixtour
* New game: Crossway
* New game: Tintas
* New game: Streetcar Suburb
* Added `experimental` flag so games can be excluded in production, even if updated game code gets deployed to production.
* Added `check` flag so the front end can signal to players when they're in a game-ending situation.
<<<<<<< HEAD
=======
* Added functionality to support multiple displays per game. Volcano and Mega-Volcano now supports a "3D" display, besides the original stack expanding one.
>>>>>>> af239377

### Fixed

* Pikemen: Fixed bug where unnecessary reorientation was throwing an error instead of just being ignored.
* Volcano: Fixed bug causing Volcano `sameMove` errors in some situations.
* Blam!: Changed the click handler so it autoselects your smallest piece unless you manually select from your stash.
* Fendo: Fixed a bug where an error was raised when a partial move is legal, but there are no available fence placements. We want to allow this in order to show the move so that you can get reasons for each fence placement being impossible.
* Fixed the default `sameMove` implementation.
* The default `sameMove` was still not working for ambiguous ordo moves in Ordo. Implemented sortedReplacer.
* Chase: Fix (and improve) `sameMove`.
* Fendo: Embarrassingly, I missed an important rule. Moving is optional. I also started players with one too many pieces. Corrected.
* Homeworlds: Added `no-moves` descriptor to disable move generation on the front end.
* Fix sameMove when move1 is a game ending move.
* Martian Chess: Fixed a bug that occurred when someone resigned.
* Fendo: Fixed edge case where a trapped piece couldn't build a wall.
* Fix/improve the Chase move validation and click handler.
* Cannon: Fixed bug where move list shows, correctly, that a cannon could capture the further of two adjacent pieces but the system ultimately wouldn't allow it.
* Martian Chess: allow "undo"ing captures.
* Cannon: Add a check for "checkmate" in the EOG check.
* Homeworlds: Fixed a miscommunication between the click handler and the front end that stopped some sacrifice moves from completing.
* Martian Chess: validation wasn't catching mirror moves. Nor was findPoints excluding them.
* Cannon: Some weird moves incorrectly validated. Including retreats to non-empty cells.
* Zola: Game ends when a player has no pieces left. Must pass if no available moves.
* LoA: Fixed over-validation issue that stopped games when selecting pieces with no valid moves.
* Homeworlds: Made it possible to trigger catastrophes in the middle of your turn.
* Chase: Fixed it so you can't bump pieces into the chamber.

### Changed

* Homeworlds: Sorted the move list a little more logically.
* Added piece counts to Cannon and Ordo.
* Homeworlds: Click handler adjusted to allow easier building and more intuitive use of sacrifice commands.
* Homeworlds: Renderer completely redone. New click handler deployed.

## [1.0.0-beta] - 2023-04-30

Initial beta release.

## [0.6.0] - 2021-12-27

### Added

- Added the game Archimedes, with move generation and AI.
- Added the game Zola, with move generation and AI.
- Added the game Monkey Queen, with move generation and AI.
- Added the game Dipole, with move generation and AI.
- Added the game Alfred's Wyke. No move generation or AI.
- Added `pie` flag to signal games where the front end should give the second player a chance to change seats after the first move.

## [0.5.0] - 2021-12-10

### Added

#### New Games
- Added Accasta, with move generation and very slow AI (large move tree).
- Added Epaminondas, with move generation and slow AI. I also added the "stones" variant proposed by Néstor Romeral Andrés.
- Added Taiji (superior variant of Tonga), with three board sizes, three scoring options, and the "Tonga" variant that allows diagonal placement.
- Added Breakthrough, with move generation an stupid AI. Also included the "Bombardment" variant.
- Added Fabrik, including the "Arbeiter" variant. It includes move generation but no AI. The move tree is too big for too long.
- Added Manalath, including move generation but no AI.
- Added Urbino, with move generation but no AI. Includes the "Monuments" variant.

#### New Features

- Click handling, including extensive validation and localized error messages, has been added to all games!
- Added `renderColumn(col: number, row: number): APRenderRep` function to all `stacking-expanding` games. This will return a separate JSON render for *just* the expanded stack. This should greatly improve performance.

## [0.4.0] - 2021-11-15

### Added

- Added `flags` to the `gameinfo` schema to signal to the front-end various features that may need special support. See documentation for details.
- Added Abande, with move generation and AI.
- Added Attangle, with move generation and AI.
- Added Ordo, with move generation and very, very slow AI (need to optimize move generation).
- Added Cephalopod, with move generation and AI (and snubsquare board).
- Added Lines of Action. It's the 9x9 black hole variant, with an optional Scrambled Eggs initial layout. Supports move generation and stupid AI.
- Added Pikemen, with move generation and brain-dead AI.

## [0.3.0] - 2021-11-12

### Added

#### New Games

- Entropy game added. This includes move generation but not AI. Hopefully AI will be doable later.

  This is the first simultaneous game. The engine itself does not accept partial moves. All players' moves must be submitted at the same time. This adds complexity to the API server, which must store partial moves for a time, but prevents the hidden information being stored and transmitted by the game state, which is visible to the client browser.
- Added the modern Volcano, which differs from what was implemented on SDG (no move generation or AI).
- Added the original Mega-Volcano (no move generation or AI).
- Added Chase! Phew! (Includes move generation and rudimentary AI.)

#### Other Features

- i18n is working! Error messages and game chat logs can now all be translated.
- Added a new `eject` move result to signal consequential movement (e.g., eruptions in Volcano).
- Added the `showAnnotations` toggle to the playground.
- Added click handler for Volcano and Mega-Volcano to the playground.

## [0.2.1] - 2021-10-31

### Added

- Homeworlds now uses the expanded annotations feature of the renderer.
- There is now a move generator for Homeworlds! It's not particularly efficient, but it appears to at least function.
- A rudimentary AI has been added, but it's very uneven. The move tree for Homeworlds can balloon quickly with a lot of movement actions.

## [0.2.0] - 2021-10-29

### Added

- Games now produce valid game reports.
- Homeworlds has been implemented. No move generation or AI.

### Changed

- Public API tweaked a little to hide unnecessary details. The `serialize()` function will return a string that can now be handed to the constructor.

## [0.1.0] - 2021-10-21

### Added

- The game "Amazons" has been implemented, including a rudimentary and very slow AI.
- The game "Blam!" has been implemented, including a rudimentary AI.
- The game "Cannon" has been implemented, including a rudimentary AI.
- The game "Martian Chess" (2-player only, including "Of Knights and Kings" variant) has been implemented, including a rudimentary AI.
- Playground added.
- Public API documented<|MERGE_RESOLUTION|>--- conflicted
+++ resolved
@@ -25,10 +25,7 @@
 * New game: Streetcar Suburb
 * Added `experimental` flag so games can be excluded in production, even if updated game code gets deployed to production.
 * Added `check` flag so the front end can signal to players when they're in a game-ending situation.
-<<<<<<< HEAD
-=======
 * Added functionality to support multiple displays per game. Volcano and Mega-Volcano now supports a "3D" display, besides the original stack expanding one.
->>>>>>> af239377
 
 ### Fixed
 
