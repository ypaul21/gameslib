# Change log

All notable changes to this project will be documented in this file.

The format is based on [Keep a Changelog](https://keepachangelog.com/en/1.0.0/),
and this project adheres to [Semantic Versioning](https://semver.org/spec/v2.0.0.html).

## [Unreleased]

### Added

* New game: Realm
* New game: Alien City
* New game: Fanorona
* New game: Focus
<<<<<<< HEAD
* New game: Pulling Strings
=======
>>>>>>> 41d52004
* Added `experimental` flag so games can be excluded in production, even if updated game code gets deployed to production.

### Fixed

* Pikemen: Fixed bug where unnecessary reorientation was throwing an error instead of just being ignored.
* Volcano: Fixed bug causing Volcano `sameMove` errors in some situations.
* Blam!: Changed the click handler so it autoselects your smallest piece unless you manually select from your stash.
* Fendo: Fixed a bug where an error was raised when a partial move is legal, but there are no available fence placements. We want to allow this in order to show the move so that you can get reasons for each fence placement being impossible.
* Fixed the default `sameMove` implementation.
* The default `sameMove` was still not working for ambiguous ordo moves in Ordo. Implemented sortedReplacer.
* Chase: Fix (and improve) `sameMove`.
* Fendo: Embarrassingly, I missed an important rule. Moving is optional. I also started players with one too many pieces. Corrected.
* Homeworlds: Added `no-moves` descriptor to disable move generation on the front end.
* Fix sameMove when move1 is a game ending move.
* Martian Chess: Fixed a bug that occurred when someone resigned.
* Fendo: Fixed edge case where a trapped piece couldn't build a wall.
* Fix/improve the Chase move validation and click handler.
* Cannon: Fixed bug where move list shows, correctly, that a cannon could capture the further of two adjacent pieces but the system ultimately wouldn't allow it.
* Martian Chess: allow "undo"ing captures.
* Cannon: Add a check for "checkmate" in the EOG check.
* Homeworlds: Fixed a miscommunication between the click handler and the front end that stopped some sacrifice moves from completing.
* Martian Chess: validation wasn't catching mirror moves. Nor was findPoints excluding them.
* Cannon: Some weird moves incorrectly validated. Including retreats to non-empty cells.
* Zola: Game ends when a player has no pieces left. Must pass if no available moves.
* LoA: Fixed over-validation issue that stopped games when selecting pieces with no valid moves.
* Homeworlds: Made it possible to trigger catastrophes in the middle of your turn.

### Changed

* Homeworlds: Sorted the move list a little more logically.
* Added piece counts to Cannon and Ordo.
* Homeworlds: Click handler adjusted to allow easier building and more intuitive use of sacrifice commands.

## [1.0.0-beta] - 2023-04-30

Initial beta release.

## [0.6.0] - 2021-12-27

### Added

- Added the game Archimedes, with move generation and AI.
- Added the game Zola, with move generation and AI.
- Added the game Monkey Queen, with move generation and AI.
- Added the game Dipole, with move generation and AI.
- Added the game Alfred's Wyke. No move generation or AI.
- Added `pie` flag to signal games where the front end should give the second player a chance to change seats after the first move.

## [0.5.0] - 2021-12-10

### Added

#### New Games
- Added Accasta, with move generation and very slow AI (large move tree).
- Added Epaminondas, with move generation and slow AI. I also added the "stones" variant proposed by Néstor Romeral Andrés.
- Added Taiji (superior variant of Tonga), with three board sizes, three scoring options, and the "Tonga" variant that allows diagonal placement.
- Added Breakthrough, with move generation an stupid AI. Also included the "Bombardment" variant.
- Added Fabrik, including the "Arbeiter" variant. It includes move generation but no AI. The move tree is too big for too long.
- Added Manalath, including move generation but no AI.
- Added Urbino, with move generation but no AI. Includes the "Monuments" variant.

#### New Features

- Click handling, including extensive validation and localized error messages, has been added to all games!
- Added `renderColumn(col: number, row: number): APRenderRep` function to all `stacking-expanding` games. This will return a separate JSON render for *just* the expanded stack. This should greatly improve performance.

## [0.4.0] - 2021-11-15

### Added

- Added `flags` to the `gameinfo` schema to signal to the front-end various features that may need special support. See documentation for details.
- Added Abande, with move generation and AI.
- Added Attangle, with move generation and AI.
- Added Ordo, with move generation and very, very slow AI (need to optimize move generation).
- Added Cephalopod, with move generation and AI (and snubsquare board).
- Added Lines of Action. It's the 9x9 black hole variant, with an optional Scrambled Eggs initial layout. Supports move generation and stupid AI.
- Added Pikemen, with move generation and brain-dead AI.

## [0.3.0] - 2021-11-12

### Added

#### New Games

- Entropy game added. This includes move generation but not AI. Hopefully AI will be doable later.

  This is the first simultaneous game. The engine itself does not accept partial moves. All players' moves must be submitted at the same time. This adds complexity to the API server, which must store partial moves for a time, but prevents the hidden information being stored and transmitted by the game state, which is visible to the client browser.
- Added the modern Volcano, which differs from what was implemented on SDG (no move generation or AI).
- Added the original Mega-Volcano (no move generation or AI).
- Added Chase! Phew! (Includes move generation and rudimentary AI.)

#### Other Features

- i18n is working! Error messages and game chat logs can now all be translated.
- Added a new `eject` move result to signal consequential movement (e.g., eruptions in Volcano).
- Added the `showAnnotations` toggle to the playground.
- Added click handler for Volcano and Mega-Volcano to the playground.

## [0.2.1] - 2021-10-31

### Added

- Homeworlds now uses the expanded annotations feature of the renderer.
- There is now a move generator for Homeworlds! It's not particularly efficient, but it appears to at least function.
- A rudimentary AI has been added, but it's very uneven. The move tree for Homeworlds can balloon quickly with a lot of movement actions.

## [0.2.0] - 2021-10-29

### Added

- Games now produce valid game reports.
- Homeworlds has been implemented. No move generation or AI.

### Changed

- Public API tweaked a little to hide unnecessary details. The `serialize()` function will return a string that can now be handed to the constructor.

## [0.1.0] - 2021-10-21

### Added

- The game "Amazons" has been implemented, including a rudimentary and very slow AI.
- The game "Blam!" has been implemented, including a rudimentary AI.
- The game "Cannon" has been implemented, including a rudimentary AI.
- The game "Martian Chess" (2-player only, including "Of Knights and Kings" variant) has been implemented, including a rudimentary AI.
- Playground added.
- Public API documented<|MERGE_RESOLUTION|>--- conflicted
+++ resolved
@@ -13,10 +13,8 @@
 * New game: Alien City
 * New game: Fanorona
 * New game: Focus
-<<<<<<< HEAD
 * New game: Pulling Strings
-=======
->>>>>>> 41d52004
+* New game: Witch Stones
 * Added `experimental` flag so games can be excluded in production, even if updated game code gets deployed to production.
 
 ### Fixed
