--- conflicted
+++ resolved
@@ -1,744 +1,740 @@
-/* eslint-disable @typescript-eslint/no-unsafe-call */
-/* eslint-disable @typescript-eslint/no-var-requires */
-import {
-    GameBase,
-    IAPGameState,
-    IClickResult,
-    IIndividualState,
-    IValidationResult,
-} from "./_base";
-import { APGamesInformation } from "../schemas/gameinfo";
-import { APRenderRep } from "@abstractplay/renderer/src/schemas/schema";
-import { APMoveResult } from "../schemas/moveresults";
-import { reviver, UserFacingError } from "../common";
-import i18next from "i18next";
-// eslint-disable-next-line @typescript-eslint/no-unsafe-assignment
-const deepclone = require("rfdc/default");
-
-export type playerid = 1 | 2;
-export type CellContents = "" | "B" | "P"; // empty, ball or player
-
-export interface IMoveState extends IIndividualState {
-    currplayer: playerid;
-    board: Array<Array<CellContents>>;
-    ball: [number, number];
-    lastmove?: string;
-}
-
-export interface IPhutballState extends IAPGameState {
-    winner: playerid[];
-    stack: Array<IMoveState>;
-}
-
-export class PhutballGame extends GameBase {
-    public static readonly gameinfo: APGamesInformation = {
-        name: "Phutball",
-        uid: "phutball",
-        playercounts: [2],
-        version: "20230704",
-        description: "apgames:descriptions.phutball",
-        urls: ["https://en.wikipedia.org/wiki/Phutball"],
-        people: [
-            {
-                type: "designer",
-                name: "Elwyn Berlekamp, John Horton Conway, and Richard K. Guy",
-            },
-        ],
-<<<<<<< HEAD
-        flags: ["experimental", "multistep", "perspective"],
-=======
-        flags: ["experimental", "multistep", "perspective", "pie"],
->>>>>>> 0055091d
-    };
-    public static coords2algebraic(x: number, y: number): string {
-        if (x === 0) return "0" + (20 - y).toString();
-        else return GameBase.coords2algebraic(x - 1, y, 20);
-    }
-    public static algebraic2coords(cell: string): [number, number] {
-        if (cell.charAt(0) === "0") return [0, 20 - parseInt(cell.slice(1), 10)];
-        const coords = GameBase.algebraic2coords(cell, 20);
-        return [coords[0] + 1, coords[1]];
-    }
-
-    public numplayers = 2;
-    public currplayer: playerid = 1;
-    // 19 rows, row 0 being the top, 15 columns. But add a row and a column on all sides for the border.
-    public board!: Array<Array<CellContents>>;
-    public ball!: [number, number];
-    public gameover = false;
-    public winner: playerid[] = [];
-    public variants: string[] = [];
-    public stack!: Array<IMoveState>;
-    public results: Array<APMoveResult> = [];
-
-    constructor(state?: IPhutballState | string) {
-        super();
-        if (state === undefined) {
-            const board = [];
-            for (let row = 0; row < 21; row++) {
-                const node: Array<CellContents> = [];
-                for (let col = 0; col < 17; col++) {
-                    node.push("");
-                }
-                board.push(node);
-            }
-            board[10][8] = "B";
-            const ball: [number, number] = [8, 10];
-            const fresh: IMoveState = {
-                _version: PhutballGame.gameinfo.version,
-                _results: [],
-                _timestamp: new Date(),
-                currplayer: 1,
-                board,
-                ball,
-            };
-            this.stack = [fresh];
-        } else {
-            if (typeof state === "string") {
-                state = JSON.parse(state, reviver) as IPhutballState;
-            }
-            if (state.game !== PhutballGame.gameinfo.uid) {
-                throw new Error(
-                    `The Phutball engine cannot process a game of '${state.game}'.`
-                );
-            }
-            this.gameover = state.gameover;
-            this.winner = [...state.winner];
-            this.variants = state.variants;
-            this.stack = [...state.stack];
-        }
-        this.load();
-    }
-
-    public load(idx = -1): PhutballGame {
-        if (idx < 0) {
-            idx += this.stack.length;
-        }
-        if (idx < 0 || idx >= this.stack.length) {
-            throw new Error("Could not load the requested state from the stack.");
-        }
-
-        const state = this.stack[idx];
-        this.currplayer = state.currplayer;
-        this.board = deepclone(state.board) as Array<Array<CellContents>>;
-        this.ball = [...state.ball];
-        this.lastmove = state.lastmove;
-        this.results = [...state._results];
-        return this;
-    }
-
-    public moves(): string[] {
-        if (this.gameover) {
-            return [];
-        }
-        const moves: string[] = [];
-        // placements
-        for (let row = 1; row < 20; row++) {
-            for (let col = 1; col < 16; col++) {
-                if (this.board[row][col] === "") {
-                    moves.push(PhutballGame.coords2algebraic(col, row));
-                }
-            }
-        }
-        // jumps
-        const clonedboard = this.board.map((a) => {
-            return { ...a };
-        });
-        const dirs: [number, number][] = [
-            [-1, 0],
-            [-1, 1],
-            [0, 1],
-            [1, 1],
-            [1, 0],
-            [1, -1],
-            [0, -1],
-            [-1, -1],
-        ];
-        const work: [[number, number], number, number][] = [[this.ball, -1, 0]];
-        const jumps: string[] = [
-            PhutballGame.coords2algebraic(this.ball[0], this.ball[1]),
-        ];
-        let ind = 0;
-        while (true) {
-            let ball = work[ind][0];
-            work[ind][1] = work[ind][1] + 1;
-            if (work[ind][1] >= dirs.length) {
-                ind--;
-                if (ind < 0) break;
-                work.pop();
-                jumps.pop();
-                ball = work[ind][0];
-                const dir = dirs[work[ind][1]];
-                for (let i = 1; i < work[ind][2]; i++) {
-                    clonedboard[ball[1] + i * dir[1]][ball[0] + i * dir[0]] = "P";
-                }
-                clonedboard[ball[1] + work[ind][2] * dir[1]][
-                    ball[0] + work[ind][2] * dir[0]
-                ] = "";
-                clonedboard[ball[1]][ball[0]] = "B";
-            } else {
-                const dir = dirs[work[ind][1]];
-                let next: [number, number] = [ball[0] + dir[0], ball[1] + dir[1]];
-                let dist = 1;
-                while (true) {
-                    if (!this.isLegalBallPosition(next)) {
-                        break;
-                    }
-                    if (clonedboard[next[1]][next[0]] === "P") {
-                        next = [next[0] + dir[0], next[1] + dir[1]];
-                        dist += 1;
-                    } else if (dist === 1) {
-                        break;
-                    } else {
-                        for (let i = 0; i < dist; i++) {
-                            clonedboard[ball[1] + i * dir[1]][ball[0] + i * dir[0]] = "";
-                        }
-                        clonedboard[next[1]][next[0]] = "B";
-                        work[ind][2] = dist;
-                        jumps.push(PhutballGame.coords2algebraic(next[0], next[1]));
-                        moves.push(jumps.join("-"));
-                        work.push([[...next], -1, 0]);
-                        ind += 1;
-                        break;
-                    }
-                }
-            }
-        }
-        return moves.sort((a, b) => a.localeCompare(b));
-    }
-
-    public randomMove(): string {
-        const moves = this.moves();
-        return moves[Math.floor(Math.random() * moves.length)];
-    }
-
-    public handleClick(
-        move: string,
-        row: number,
-        col: number,
-        piece?: string
-    ): IClickResult {
-        try {
-            const cell = PhutballGame.coords2algebraic(col + 1, row + 1);
-            let newmove = cell;
-            let m = move.toLowerCase();
-            m = m.replace(/\s+/g, "");
-            if (m.length > 0) {
-                const points = m.split("-");
-                if (points.length === 1) {
-                    const first = PhutballGame.algebraic2coords(points[0]);
-                    if (first[0] === this.ball[0] && first[1] === this.ball[1]) {
-                        newmove = m + "-" + cell;
-                    } else {
-                        newmove = cell;
-                    }
-                } else {
-                    newmove = m + "-" + cell;
-                }
-            }
-            const result = this.validateMove(newmove) as IClickResult;
-            if (!result.valid) {
-                result.move = "";
-            } else {
-                result.move = newmove;
-            }
-            return result;
-        } catch (e) {
-            return {
-                move,
-                valid: false,
-                message: i18next.t("apgames:validation._general.GENERIC", {
-                    move,
-                    row,
-                    col,
-                    piece,
-                    emessage: (e as Error).message,
-                }),
-            };
-        }
-    }
-
-    private isLegalBallPosition(coords: [number, number]): boolean {
-        return !(
-            coords[0] < 0 ||
-            coords[0] > 16 ||
-            coords[1] < 0 ||
-            coords[1] > 20 ||
-            ((coords[0] === 0 || coords[0] === 16) &&
-                coords[1] !== 0 &&
-                coords[1] !== 20)
-        );
-    }
-
-    private jumpPossible(
-        board: Array<Array<CellContents>>,
-        ballX: number,
-        ballY: number
-    ): boolean {
-        const dirs: [number, number][] = [
-            [-1, 0],
-            [-1, 1],
-            [0, 1],
-            [1, 1],
-            [1, 0],
-            [1, -1],
-            [0, -1],
-            [-1, -1],
-        ];
-        for (const dir of dirs) {
-            let next: [number, number] = [ballX + dir[0], ballY + dir[1]];
-            let dist = 1;
-            while (
-                this.isLegalBallPosition(next) &&
-                board[next[1]][next[0]] === "P"
-            ) {
-                next = [next[0] + dir[0], next[1] + dir[1]];
-                dist += 1;
-            }
-            if (dist > 1 && this.isLegalBallPosition(next)) {
-                return true;
-            }
-        }
-        return false;
-    }
-
-    public validateMove(m: string): IValidationResult {
-        const result: IValidationResult = {
-            valid: false,
-            message: i18next.t("apgames:validation._general.DEFAULT_HANDLER"),
-        };
-
-        if (m.length === 0) {
-            result.valid = true;
-            result.complete = -1;
-            result.message = i18next.t(
-                "apgames:validation.phutball.INITIAL_INSTRUCTIONS"
-            );
-            return result;
-        }
-
-        m = m.toLowerCase();
-        m = m.replace(/\s+/g, "");
-
-        const points = m.split("-");
-        if (points.length === 1) {
-            // placement, or start of capture
-            // valid cell
-            let coords;
-            try {
-                coords = PhutballGame.algebraic2coords(m);
-            } catch {
-                result.valid = false;
-                result.message = i18next.t("apgames:validation._general.INVALIDCELL", {
-                    cell: m,
-                });
-                return result;
-            }
-            if (coords[0] < 1 || coords[0] > 15 || coords[1] < 1 || coords[1] > 19) {
-                result.valid = false;
-                result.message = i18next.t("apgames:validation._general.INVALIDCELL", {
-                    cell: m,
-                });
-                return result;
-            }
-            if (this.board[coords[1]][coords[0]] === "B") {
-                if (this.jumpPossible(this.board, coords[0], coords[1])) {
-                    result.valid = true;
-                    result.complete = -1;
-                    result.canrender = false;
-                    result.message = i18next.t("apgames:validation.phutball.CAN_JUMP", {
-                        where: m,
-                    });
-                    return result;
-                } else {
-                    result.valid = false;
-                    result.message = i18next.t("apgames:validation.phutball.CANT_JUMP", {
-                        where: m,
-                    });
-                    return result;
-                }
-            }
-            // empty cell
-            if (this.board[coords[1]][coords[0]] !== "") {
-                result.valid = false;
-                result.message = i18next.t("apgames:validation._general.OCCUPIED", {
-                    where: m,
-                });
-                return result;
-            }
-            result.valid = true;
-            result.complete = 1;
-            result.message = i18next.t("apgames:validation._general.VALID_MOVE");
-            return result;
-        } else {
-            // Capture sequence
-            let coords;
-            try {
-                coords = PhutballGame.algebraic2coords(points[0]);
-            } catch {
-                result.valid = false;
-                result.message = i18next.t("apgames:validation._general.INVALIDCELL", {
-                    cell: m,
-                });
-                return result;
-            }
-            if (coords[0] < 1 || coords[0] > 15 || coords[1] < 1 || coords[1] > 19) {
-                result.valid = false;
-                result.message = i18next.t("apgames:validation._general.INVALIDCELL", {
-                    cell: m,
-                });
-                return result;
-            }
-            if (this.board[coords[1]][coords[0]] !== "B") {
-                result.valid = false;
-                result.message = i18next.t("apgames:validation.phutball.NO_BALL_HERE", {
-                    cell: points[0],
-                });
-                return result;
-            }
-            const clonedboard = this.board.map((a) => {
-                return { ...a };
-            });
-            clonedboard[coords[1]][coords[0]] = "";
-            let coordsNext;
-            for (let i = 1; i < points.length; i++) {
-                try {
-                    coordsNext = PhutballGame.algebraic2coords(points[i]);
-                } catch {
-                    result.valid = false;
-                    result.message = i18next.t(
-                        "apgames:validation._general.INVALIDCELL",
-                        { cell: m }
-                    );
-                    return result;
-                }
-                if (!this.isLegalBallPosition(coordsNext)) {
-                    result.valid = false;
-                    result.message = i18next.t(
-                        "apgames:validation._general.INVALIDCELL",
-                        { cell: m }
-                    );
-                    return result;
-                }
-                if (clonedboard[coordsNext[1]][coordsNext[0]] !== "") {
-                    result.valid = false;
-                    result.message = i18next.t(
-                        "apgames:validation.phutball.NOT_EMPTY_JUMP",
-                        { to: points[i] }
-                    );
-                    return result;
-                }
-                const dx = Math.sign(coordsNext[0] - coords[0]);
-                const dy = Math.sign(coordsNext[1] - coords[1]);
-                const dist = Math.max(
-                    Math.abs(coordsNext[0] - coords[0]),
-                    Math.abs(coordsNext[1] - coords[1])
-                );
-                if (dist <= 1) {
-                    result.valid = false;
-                    result.message = i18next.t("apgames:validation.phutball.NO_MOVE");
-                    return result;
-                }
-                if (
-                    coords[0] + dist * dx !== coordsNext[0] ||
-                    coords[1] + dist * dy !== coordsNext[1]
-                ) {
-                    result.valid = false;
-                    result.message = i18next.t(
-                        "apgames:validation.phutball.BAD_DIRECTION",
-                        { from: points[i - 1], to: points[i] }
-                    );
-                    return result;
-                }
-                for (let j = 1; j < dist; j++) {
-                    if (clonedboard[coords[1] + j * dy][coords[0] + j * dx] !== "P") {
-                        result.valid = false;
-                        result.message = i18next.t(
-                            "apgames:validation.phutball.MUST_JUMP_PLAYER",
-                            {
-                                cell: PhutballGame.coords2algebraic(
-                                    coords[0] + j * dx,
-                                    coords[1] + j * dy
-                                ),
-                            }
-                        );
-                        return result;
-                    }
-                    clonedboard[coords[1] + j * dy][coords[0] + j * dx] = "";
-                }
-                coords = coordsNext;
-            }
-            if (this.jumpPossible(clonedboard, coords[0], coords[1])) {
-                result.valid = true;
-                result.complete = 0;
-                result.canrender = true;
-                result.message = i18next.t("apgames:validation.phutball.CAN_JUMP_MORE");
-                return result;
-            }
-        }
-        // Looks good
-        result.valid = true;
-        result.complete = 1;
-        result.message = i18next.t("apgames:validation._general.VALID_MOVE");
-        return result;
-    }
-
-    public move(m: string): PhutballGame {
-        if (this.gameover) {
-            throw new UserFacingError(
-                "MOVES_GAMEOVER",
-                i18next.t("apgames:MOVES_GAMEOVER")
-            );
-        }
-
-        m = m.toLowerCase();
-        m = m.replace(/\s+/g, "");
-        const result = this.validateMove(m);
-        if (!result.valid) {
-            throw new UserFacingError("VALIDATION_GENERAL", result.message);
-        }
-        if (!this.moves().includes(m)) {
-            throw new UserFacingError(
-                "VALIDATION_FAILSAFE",
-                i18next.t("apgames:validation._general.FAILSAFE", { move: m })
-            );
-        }
-
-        this.results = [];
-        const points = m.split("-");
-        if (points.length === 1) {
-            // placement
-            const coords = PhutballGame.algebraic2coords(m);
-            this.board[coords[1]][coords[0]] = "P";
-            this.results.push({ type: "place", where: m });
-        } else {
-            // Capture sequence
-            let coords = PhutballGame.algebraic2coords(points[0]);
-            this.board[coords[1]][coords[0]] = "";
-            let count = 0;
-            for (let i = 1; i < points.length; i++) {
-                const coordsNext = PhutballGame.algebraic2coords(points[i]);
-                const dx = Math.sign(coordsNext[0] - coords[0]);
-                const dy = Math.sign(coordsNext[1] - coords[1]);
-                const dist = Math.max(
-                    Math.abs(coordsNext[0] - coords[0]),
-                    Math.abs(coordsNext[1] - coords[1])
-                );
-                for (let j = 1; j < dist; j++) {
-                    this.board[coords[1] + j * dy][coords[0] + j * dx] = "";
-                }
-                count += dist - 1;
-                this.results.push({ type: "move", from: points[i - 1], to: points[i] });
-                coords = coordsNext;
-            }
-            this.results.push({ type: "remove", num: count, where: points[points.length - 1] });
-            this.board[coords[1]][coords[0]] = "B";
-            this.ball = coords;
-        }
-
-        // update currplayer
-        this.lastmove = m;
-        let newplayer = (this.currplayer as number) + 1;
-        if (newplayer > this.numplayers) {
-            newplayer = 1;
-        }
-        this.currplayer = newplayer as playerid;
-
-        this.checkEOG();
-        this.saveState();
-        return this;
-    }
-
-    protected checkEOG(): PhutballGame {
-
-        if (this.ball[1] <= 1) {
-            this.gameover = true;
-            this.winner = [1];
-        } else if (this.ball[1] >= 19) {
-            this.gameover = true;
-            this.winner = [2];
-        }
-        if (this.gameover) {
-            this.results.push(
-                { type: "eog" },
-                { type: "winners", players: [...this.winner] }
-            );
-        }
-        return this;
-    }
-
-    public state(): IPhutballState {
-        return {
-            game: PhutballGame.gameinfo.uid,
-            numplayers: this.numplayers,
-            variants: this.variants,
-            gameover: this.gameover,
-            winner: [...this.winner],
-            stack: [...this.stack],
-        };
-    }
-
-    public moveState(): IMoveState {
-        return {
-            _version: PhutballGame.gameinfo.version,
-            _results: [...this.results],
-            _timestamp: new Date(),
-            currplayer: this.currplayer,
-            lastmove: this.lastmove,
-            board: deepclone(this.board) as Array<Array<CellContents>>,
-            ball: [...this.ball],
-        };
-    }
-
-    public render(): APRenderRep {
-        // Build piece string
-        let pstr = "";
-        for (let row = 1; row < 20; row++) {
-            if (pstr.length > 0) {
-                pstr += "\n";
-            }
-            const pieces: string[] = [];
-            for (let col = 1; col < 16; col++) {
-                if (this.board[row][col] === "P") {
-                    pieces.push("P");
-                } else if (this.board[row][col] === "B") {
-                    pieces.push("B");
-                } else {
-                    pieces.push("-");
-                }
-            }
-            pstr += pieces.join("");
-        }
-
-        // Build rep
-        const rep: APRenderRep = {
-            board: {
-                style: "vertex",
-                width: 15,
-                height: 19,
-                clickDeltaX: 1,
-                clickDeltaY: 1,
-                markers: [
-                    {
-                        type: "shading",
-                        belowGrid: true,
-                        points: [
-                            { row: 0, col: 0 },
-                            { row: 0, col: 14 },
-                            { row: 18, col: 14 },
-                            { row: 18, col: 0 },
-                        ],
-                        colour: "#9ACD32",
-                        opacity: 1,
-                    },
-                    {
-                        type: "label",
-                        belowGrid: true,
-                        label: "⇧ player 1 ⇧",
-                        points: [
-                            { row: 14.7, col: 0 },
-                            { row: 14.7, col: 14 },
-                        ],
-                        colour: "#83ae2b",
-                        size: 60,
-                        font: "font: Stencil; font-weight: Bold",
-                    },
-                    {
-                        type: "label",
-                        belowGrid: true,
-                        label: "⇧ player 2 ⇧",
-                        points: [
-                            { row: 3.3, col: 14 },
-                            { row: 3.3, col: 0 },
-                        ],
-                        colour: "#83ae2b",
-                        size: 60,
-                        font: "font: Stencil; font-weight: Bold",
-                    },
-                ],
-            },
-            legend: {
-                P: {
-                    name: "piece",
-                    colour: "#000000",
-                },
-                B: {
-                    name: "piece",
-                    colour: "#ffffff",
-                },
-            },
-            pieces: pstr,
-        };
-
-        // Add annotations
-        if (this.results.length > 0) {
-            // @ts-ignore
-            rep.annotations = [];
-            for (const move of this.results) {
-                if (move.type === "place") {
-                    const [x, y] = PhutballGame.algebraic2coords(move.where!);
-                    rep.annotations.push({type: "enter", targets: [{row: y - 1, col: x - 1}]});
-                } else if (move.type === "move") {
-                    const [fromX, fromY] = PhutballGame.algebraic2coords(move.from);
-                    const [toX, toY] = PhutballGame.algebraic2coords(move.to);
-                    if (toY > 0 && toY < 20 && toX > 0 && toX < 16) {
-                        rep.annotations.push({type: "move", strokeWidth: 0.04, targets: [{row: fromY - 1, col: fromX - 1}, {row: toY - 1, col: toX - 1}]});
-                    } else if (toY === 0) {
-                        const dx = Math.sign(toX - fromX);
-                        rep.annotations.push({type: "move", strokeWidth: 0.04, targets: [{row: fromY - 1, col: fromX - 1}, {row: 0, col: toX - 1 - dx}]});
-                    } else if (toY === 20) {
-                        const dx = Math.sign(toX - fromX);
-                        rep.annotations.push({type: "move", strokeWidth: 0.04, targets: [{row: fromY - 1, col: fromX - 1}, {row: 18, col: toX - 1 - dx}]});
-                    }
-                }
-            }
-        }
-
-        return rep;
-    }
-
-    public status(): string {
-        let status = super.status();
-
-        if (this.variants !== undefined) {
-            status += "**Variants**: " + this.variants.join(", ") + "\n\n";
-        }
-
-        return status;
-    }
-
-    public chat(node: string[], player: string, results: APMoveResult[], r: APMoveResult): boolean {
-        let resolved = false;
-        switch (r.type) {
-            case "place":
-                node.push(i18next.t("apresults:PLACE.phutball", {player, where: r.where}));
-                resolved = true;
-                break;
-            case "move":
-                if (results.length === 2) {
-                    node.push(i18next.t("apresults:MOVE.phutball_last", {player, from: r.from, to: r.to}));
-                } else if (node.length === 1) {
-                    node.push(i18next.t("apresults:MOVE.phutball", {player, from: r.from, to: r.to}));
-                } else if (node.length < results.length - 1) {
-                    node.push(i18next.t("apresults:MOVE.phutball_to", {to: r.to}));
-                } else {
-                    node.push(i18next.t("apresults:MOVE.phutball_to_last", {to: r.to}));
-                }
-                resolved = true;
-                break;
-            case "remove":
-                node.push(i18next.t("apresults:REMOVE.phutball", {count: r.num}));
-                resolved = true;
-                break;
-        }
-        return resolved;
-    }
-
-    protected getMoveList(): any[] {
-        return this.getMovesAndResults(["place", "move"]);
-    }
-
-    public clone(): PhutballGame {
-        return new PhutballGame(this.serialize());
-    }
-}
+/* eslint-disable @typescript-eslint/no-unsafe-call */
+/* eslint-disable @typescript-eslint/no-var-requires */
+import {
+    GameBase,
+    IAPGameState,
+    IClickResult,
+    IIndividualState,
+    IValidationResult,
+} from "./_base";
+import { APGamesInformation } from "../schemas/gameinfo";
+import { APRenderRep } from "@abstractplay/renderer/src/schemas/schema";
+import { APMoveResult } from "../schemas/moveresults";
+import { reviver, UserFacingError } from "../common";
+import i18next from "i18next";
+// eslint-disable-next-line @typescript-eslint/no-unsafe-assignment
+const deepclone = require("rfdc/default");
+
+export type playerid = 1 | 2;
+export type CellContents = "" | "B" | "P"; // empty, ball or player
+
+export interface IMoveState extends IIndividualState {
+    currplayer: playerid;
+    board: Array<Array<CellContents>>;
+    ball: [number, number];
+    lastmove?: string;
+}
+
+export interface IPhutballState extends IAPGameState {
+    winner: playerid[];
+    stack: Array<IMoveState>;
+}
+
+export class PhutballGame extends GameBase {
+    public static readonly gameinfo: APGamesInformation = {
+        name: "Phutball",
+        uid: "phutball",
+        playercounts: [2],
+        version: "20230704",
+        description: "apgames:descriptions.phutball",
+        urls: ["https://en.wikipedia.org/wiki/Phutball"],
+        people: [
+            {
+                type: "designer",
+                name: "Elwyn Berlekamp, John Horton Conway, and Richard K. Guy",
+            },
+        ],
+        flags: ["experimental", "multistep", "perspective", "pie"],
+    };
+    public static coords2algebraic(x: number, y: number): string {
+        if (x === 0) return "0" + (20 - y).toString();
+        else return GameBase.coords2algebraic(x - 1, y, 20);
+    }
+    public static algebraic2coords(cell: string): [number, number] {
+        if (cell.charAt(0) === "0") return [0, 20 - parseInt(cell.slice(1), 10)];
+        const coords = GameBase.algebraic2coords(cell, 20);
+        return [coords[0] + 1, coords[1]];
+    }
+
+    public numplayers = 2;
+    public currplayer: playerid = 1;
+    // 19 rows, row 0 being the top, 15 columns. But add a row and a column on all sides for the border.
+    public board!: Array<Array<CellContents>>;
+    public ball!: [number, number];
+    public gameover = false;
+    public winner: playerid[] = [];
+    public variants: string[] = [];
+    public stack!: Array<IMoveState>;
+    public results: Array<APMoveResult> = [];
+
+    constructor(state?: IPhutballState | string) {
+        super();
+        if (state === undefined) {
+            const board = [];
+            for (let row = 0; row < 21; row++) {
+                const node: Array<CellContents> = [];
+                for (let col = 0; col < 17; col++) {
+                    node.push("");
+                }
+                board.push(node);
+            }
+            board[10][8] = "B";
+            const ball: [number, number] = [8, 10];
+            const fresh: IMoveState = {
+                _version: PhutballGame.gameinfo.version,
+                _results: [],
+                _timestamp: new Date(),
+                currplayer: 1,
+                board,
+                ball,
+            };
+            this.stack = [fresh];
+        } else {
+            if (typeof state === "string") {
+                state = JSON.parse(state, reviver) as IPhutballState;
+            }
+            if (state.game !== PhutballGame.gameinfo.uid) {
+                throw new Error(
+                    `The Phutball engine cannot process a game of '${state.game}'.`
+                );
+            }
+            this.gameover = state.gameover;
+            this.winner = [...state.winner];
+            this.variants = state.variants;
+            this.stack = [...state.stack];
+        }
+        this.load();
+    }
+
+    public load(idx = -1): PhutballGame {
+        if (idx < 0) {
+            idx += this.stack.length;
+        }
+        if (idx < 0 || idx >= this.stack.length) {
+            throw new Error("Could not load the requested state from the stack.");
+        }
+
+        const state = this.stack[idx];
+        this.currplayer = state.currplayer;
+        this.board = deepclone(state.board) as Array<Array<CellContents>>;
+        this.ball = [...state.ball];
+        this.lastmove = state.lastmove;
+        this.results = [...state._results];
+        return this;
+    }
+
+    public moves(): string[] {
+        if (this.gameover) {
+            return [];
+        }
+        const moves: string[] = [];
+        // placements
+        for (let row = 1; row < 20; row++) {
+            for (let col = 1; col < 16; col++) {
+                if (this.board[row][col] === "") {
+                    moves.push(PhutballGame.coords2algebraic(col, row));
+                }
+            }
+        }
+        // jumps
+        const clonedboard = this.board.map((a) => {
+            return { ...a };
+        });
+        const dirs: [number, number][] = [
+            [-1, 0],
+            [-1, 1],
+            [0, 1],
+            [1, 1],
+            [1, 0],
+            [1, -1],
+            [0, -1],
+            [-1, -1],
+        ];
+        const work: [[number, number], number, number][] = [[this.ball, -1, 0]];
+        const jumps: string[] = [
+            PhutballGame.coords2algebraic(this.ball[0], this.ball[1]),
+        ];
+        let ind = 0;
+        while (true) {
+            let ball = work[ind][0];
+            work[ind][1] = work[ind][1] + 1;
+            if (work[ind][1] >= dirs.length) {
+                ind--;
+                if (ind < 0) break;
+                work.pop();
+                jumps.pop();
+                ball = work[ind][0];
+                const dir = dirs[work[ind][1]];
+                for (let i = 1; i < work[ind][2]; i++) {
+                    clonedboard[ball[1] + i * dir[1]][ball[0] + i * dir[0]] = "P";
+                }
+                clonedboard[ball[1] + work[ind][2] * dir[1]][
+                    ball[0] + work[ind][2] * dir[0]
+                ] = "";
+                clonedboard[ball[1]][ball[0]] = "B";
+            } else {
+                const dir = dirs[work[ind][1]];
+                let next: [number, number] = [ball[0] + dir[0], ball[1] + dir[1]];
+                let dist = 1;
+                while (true) {
+                    if (!this.isLegalBallPosition(next)) {
+                        break;
+                    }
+                    if (clonedboard[next[1]][next[0]] === "P") {
+                        next = [next[0] + dir[0], next[1] + dir[1]];
+                        dist += 1;
+                    } else if (dist === 1) {
+                        break;
+                    } else {
+                        for (let i = 0; i < dist; i++) {
+                            clonedboard[ball[1] + i * dir[1]][ball[0] + i * dir[0]] = "";
+                        }
+                        clonedboard[next[1]][next[0]] = "B";
+                        work[ind][2] = dist;
+                        jumps.push(PhutballGame.coords2algebraic(next[0], next[1]));
+                        moves.push(jumps.join("-"));
+                        work.push([[...next], -1, 0]);
+                        ind += 1;
+                        break;
+                    }
+                }
+            }
+        }
+        return moves.sort((a, b) => a.localeCompare(b));
+    }
+
+    public randomMove(): string {
+        const moves = this.moves();
+        return moves[Math.floor(Math.random() * moves.length)];
+    }
+
+    public handleClick(
+        move: string,
+        row: number,
+        col: number,
+        piece?: string
+    ): IClickResult {
+        try {
+            const cell = PhutballGame.coords2algebraic(col + 1, row + 1);
+            let newmove = cell;
+            let m = move.toLowerCase();
+            m = m.replace(/\s+/g, "");
+            if (m.length > 0) {
+                const points = m.split("-");
+                if (points.length === 1) {
+                    const first = PhutballGame.algebraic2coords(points[0]);
+                    if (first[0] === this.ball[0] && first[1] === this.ball[1]) {
+                        newmove = m + "-" + cell;
+                    } else {
+                        newmove = cell;
+                    }
+                } else {
+                    newmove = m + "-" + cell;
+                }
+            }
+            const result = this.validateMove(newmove) as IClickResult;
+            if (!result.valid) {
+                result.move = "";
+            } else {
+                result.move = newmove;
+            }
+            return result;
+        } catch (e) {
+            return {
+                move,
+                valid: false,
+                message: i18next.t("apgames:validation._general.GENERIC", {
+                    move,
+                    row,
+                    col,
+                    piece,
+                    emessage: (e as Error).message,
+                }),
+            };
+        }
+    }
+
+    private isLegalBallPosition(coords: [number, number]): boolean {
+        return !(
+            coords[0] < 0 ||
+            coords[0] > 16 ||
+            coords[1] < 0 ||
+            coords[1] > 20 ||
+            ((coords[0] === 0 || coords[0] === 16) &&
+                coords[1] !== 0 &&
+                coords[1] !== 20)
+        );
+    }
+
+    private jumpPossible(
+        board: Array<Array<CellContents>>,
+        ballX: number,
+        ballY: number
+    ): boolean {
+        const dirs: [number, number][] = [
+            [-1, 0],
+            [-1, 1],
+            [0, 1],
+            [1, 1],
+            [1, 0],
+            [1, -1],
+            [0, -1],
+            [-1, -1],
+        ];
+        for (const dir of dirs) {
+            let next: [number, number] = [ballX + dir[0], ballY + dir[1]];
+            let dist = 1;
+            while (
+                this.isLegalBallPosition(next) &&
+                board[next[1]][next[0]] === "P"
+            ) {
+                next = [next[0] + dir[0], next[1] + dir[1]];
+                dist += 1;
+            }
+            if (dist > 1 && this.isLegalBallPosition(next)) {
+                return true;
+            }
+        }
+        return false;
+    }
+
+    public validateMove(m: string): IValidationResult {
+        const result: IValidationResult = {
+            valid: false,
+            message: i18next.t("apgames:validation._general.DEFAULT_HANDLER"),
+        };
+
+        if (m.length === 0) {
+            result.valid = true;
+            result.complete = -1;
+            result.message = i18next.t(
+                "apgames:validation.phutball.INITIAL_INSTRUCTIONS"
+            );
+            return result;
+        }
+
+        m = m.toLowerCase();
+        m = m.replace(/\s+/g, "");
+
+        const points = m.split("-");
+        if (points.length === 1) {
+            // placement, or start of capture
+            // valid cell
+            let coords;
+            try {
+                coords = PhutballGame.algebraic2coords(m);
+            } catch {
+                result.valid = false;
+                result.message = i18next.t("apgames:validation._general.INVALIDCELL", {
+                    cell: m,
+                });
+                return result;
+            }
+            if (coords[0] < 1 || coords[0] > 15 || coords[1] < 1 || coords[1] > 19) {
+                result.valid = false;
+                result.message = i18next.t("apgames:validation._general.INVALIDCELL", {
+                    cell: m,
+                });
+                return result;
+            }
+            if (this.board[coords[1]][coords[0]] === "B") {
+                if (this.jumpPossible(this.board, coords[0], coords[1])) {
+                    result.valid = true;
+                    result.complete = -1;
+                    result.canrender = false;
+                    result.message = i18next.t("apgames:validation.phutball.CAN_JUMP", {
+                        where: m,
+                    });
+                    return result;
+                } else {
+                    result.valid = false;
+                    result.message = i18next.t("apgames:validation.phutball.CANT_JUMP", {
+                        where: m,
+                    });
+                    return result;
+                }
+            }
+            // empty cell
+            if (this.board[coords[1]][coords[0]] !== "") {
+                result.valid = false;
+                result.message = i18next.t("apgames:validation._general.OCCUPIED", {
+                    where: m,
+                });
+                return result;
+            }
+            result.valid = true;
+            result.complete = 1;
+            result.message = i18next.t("apgames:validation._general.VALID_MOVE");
+            return result;
+        } else {
+            // Capture sequence
+            let coords;
+            try {
+                coords = PhutballGame.algebraic2coords(points[0]);
+            } catch {
+                result.valid = false;
+                result.message = i18next.t("apgames:validation._general.INVALIDCELL", {
+                    cell: m,
+                });
+                return result;
+            }
+            if (coords[0] < 1 || coords[0] > 15 || coords[1] < 1 || coords[1] > 19) {
+                result.valid = false;
+                result.message = i18next.t("apgames:validation._general.INVALIDCELL", {
+                    cell: m,
+                });
+                return result;
+            }
+            if (this.board[coords[1]][coords[0]] !== "B") {
+                result.valid = false;
+                result.message = i18next.t("apgames:validation.phutball.NO_BALL_HERE", {
+                    cell: points[0],
+                });
+                return result;
+            }
+            const clonedboard = this.board.map((a) => {
+                return { ...a };
+            });
+            clonedboard[coords[1]][coords[0]] = "";
+            let coordsNext;
+            for (let i = 1; i < points.length; i++) {
+                try {
+                    coordsNext = PhutballGame.algebraic2coords(points[i]);
+                } catch {
+                    result.valid = false;
+                    result.message = i18next.t(
+                        "apgames:validation._general.INVALIDCELL",
+                        { cell: m }
+                    );
+                    return result;
+                }
+                if (!this.isLegalBallPosition(coordsNext)) {
+                    result.valid = false;
+                    result.message = i18next.t(
+                        "apgames:validation._general.INVALIDCELL",
+                        { cell: m }
+                    );
+                    return result;
+                }
+                if (clonedboard[coordsNext[1]][coordsNext[0]] !== "") {
+                    result.valid = false;
+                    result.message = i18next.t(
+                        "apgames:validation.phutball.NOT_EMPTY_JUMP",
+                        { to: points[i] }
+                    );
+                    return result;
+                }
+                const dx = Math.sign(coordsNext[0] - coords[0]);
+                const dy = Math.sign(coordsNext[1] - coords[1]);
+                const dist = Math.max(
+                    Math.abs(coordsNext[0] - coords[0]),
+                    Math.abs(coordsNext[1] - coords[1])
+                );
+                if (dist <= 1) {
+                    result.valid = false;
+                    result.message = i18next.t("apgames:validation.phutball.NO_MOVE");
+                    return result;
+                }
+                if (
+                    coords[0] + dist * dx !== coordsNext[0] ||
+                    coords[1] + dist * dy !== coordsNext[1]
+                ) {
+                    result.valid = false;
+                    result.message = i18next.t(
+                        "apgames:validation.phutball.BAD_DIRECTION",
+                        { from: points[i - 1], to: points[i] }
+                    );
+                    return result;
+                }
+                for (let j = 1; j < dist; j++) {
+                    if (clonedboard[coords[1] + j * dy][coords[0] + j * dx] !== "P") {
+                        result.valid = false;
+                        result.message = i18next.t(
+                            "apgames:validation.phutball.MUST_JUMP_PLAYER",
+                            {
+                                cell: PhutballGame.coords2algebraic(
+                                    coords[0] + j * dx,
+                                    coords[1] + j * dy
+                                ),
+                            }
+                        );
+                        return result;
+                    }
+                    clonedboard[coords[1] + j * dy][coords[0] + j * dx] = "";
+                }
+                coords = coordsNext;
+            }
+            if (this.jumpPossible(clonedboard, coords[0], coords[1])) {
+                result.valid = true;
+                result.complete = 0;
+                result.canrender = true;
+                result.message = i18next.t("apgames:validation.phutball.CAN_JUMP_MORE");
+                return result;
+            }
+        }
+        // Looks good
+        result.valid = true;
+        result.complete = 1;
+        result.message = i18next.t("apgames:validation._general.VALID_MOVE");
+        return result;
+    }
+
+    public move(m: string): PhutballGame {
+        if (this.gameover) {
+            throw new UserFacingError(
+                "MOVES_GAMEOVER",
+                i18next.t("apgames:MOVES_GAMEOVER")
+            );
+        }
+
+        m = m.toLowerCase();
+        m = m.replace(/\s+/g, "");
+        const result = this.validateMove(m);
+        if (!result.valid) {
+            throw new UserFacingError("VALIDATION_GENERAL", result.message);
+        }
+        if (!this.moves().includes(m)) {
+            throw new UserFacingError(
+                "VALIDATION_FAILSAFE",
+                i18next.t("apgames:validation._general.FAILSAFE", { move: m })
+            );
+        }
+
+        this.results = [];
+        const points = m.split("-");
+        if (points.length === 1) {
+            // placement
+            const coords = PhutballGame.algebraic2coords(m);
+            this.board[coords[1]][coords[0]] = "P";
+            this.results.push({ type: "place", where: m });
+        } else {
+            // Capture sequence
+            let coords = PhutballGame.algebraic2coords(points[0]);
+            this.board[coords[1]][coords[0]] = "";
+            let count = 0;
+            for (let i = 1; i < points.length; i++) {
+                const coordsNext = PhutballGame.algebraic2coords(points[i]);
+                const dx = Math.sign(coordsNext[0] - coords[0]);
+                const dy = Math.sign(coordsNext[1] - coords[1]);
+                const dist = Math.max(
+                    Math.abs(coordsNext[0] - coords[0]),
+                    Math.abs(coordsNext[1] - coords[1])
+                );
+                for (let j = 1; j < dist; j++) {
+                    this.board[coords[1] + j * dy][coords[0] + j * dx] = "";
+                }
+                count += dist - 1;
+                this.results.push({ type: "move", from: points[i - 1], to: points[i] });
+                coords = coordsNext;
+            }
+            this.results.push({ type: "remove", num: count, where: points[points.length - 1] });
+            this.board[coords[1]][coords[0]] = "B";
+            this.ball = coords;
+        }
+
+        // update currplayer
+        this.lastmove = m;
+        let newplayer = (this.currplayer as number) + 1;
+        if (newplayer > this.numplayers) {
+            newplayer = 1;
+        }
+        this.currplayer = newplayer as playerid;
+
+        this.checkEOG();
+        this.saveState();
+        return this;
+    }
+
+    protected checkEOG(): PhutballGame {
+
+        if (this.ball[1] <= 1) {
+            this.gameover = true;
+            this.winner = [1];
+        } else if (this.ball[1] >= 19) {
+            this.gameover = true;
+            this.winner = [2];
+        }
+        if (this.gameover) {
+            this.results.push(
+                { type: "eog" },
+                { type: "winners", players: [...this.winner] }
+            );
+        }
+        return this;
+    }
+
+    public state(): IPhutballState {
+        return {
+            game: PhutballGame.gameinfo.uid,
+            numplayers: this.numplayers,
+            variants: this.variants,
+            gameover: this.gameover,
+            winner: [...this.winner],
+            stack: [...this.stack],
+        };
+    }
+
+    public moveState(): IMoveState {
+        return {
+            _version: PhutballGame.gameinfo.version,
+            _results: [...this.results],
+            _timestamp: new Date(),
+            currplayer: this.currplayer,
+            lastmove: this.lastmove,
+            board: deepclone(this.board) as Array<Array<CellContents>>,
+            ball: [...this.ball],
+        };
+    }
+
+    public render(): APRenderRep {
+        // Build piece string
+        let pstr = "";
+        for (let row = 1; row < 20; row++) {
+            if (pstr.length > 0) {
+                pstr += "\n";
+            }
+            const pieces: string[] = [];
+            for (let col = 1; col < 16; col++) {
+                if (this.board[row][col] === "P") {
+                    pieces.push("P");
+                } else if (this.board[row][col] === "B") {
+                    pieces.push("B");
+                } else {
+                    pieces.push("-");
+                }
+            }
+            pstr += pieces.join("");
+        }
+
+        // Build rep
+        const rep: APRenderRep = {
+            board: {
+                style: "vertex",
+                width: 15,
+                height: 19,
+                clickDeltaX: 1,
+                clickDeltaY: 1,
+                markers: [
+                    {
+                        type: "shading",
+                        belowGrid: true,
+                        points: [
+                            { row: 0, col: 0 },
+                            { row: 0, col: 14 },
+                            { row: 18, col: 14 },
+                            { row: 18, col: 0 },
+                        ],
+                        colour: "#9ACD32",
+                        opacity: 1,
+                    },
+                    {
+                        type: "label",
+                        belowGrid: true,
+                        label: "⇧ player 1 ⇧",
+                        points: [
+                            { row: 14.7, col: 0 },
+                            { row: 14.7, col: 14 },
+                        ],
+                        colour: "#83ae2b",
+                        size: 60,
+                        font: "font: Stencil; font-weight: Bold",
+                    },
+                    {
+                        type: "label",
+                        belowGrid: true,
+                        label: "⇧ player 2 ⇧",
+                        points: [
+                            { row: 3.3, col: 14 },
+                            { row: 3.3, col: 0 },
+                        ],
+                        colour: "#83ae2b",
+                        size: 60,
+                        font: "font: Stencil; font-weight: Bold",
+                    },
+                ],
+            },
+            legend: {
+                P: {
+                    name: "piece",
+                    colour: "#000000",
+                },
+                B: {
+                    name: "piece",
+                    colour: "#ffffff",
+                },
+            },
+            pieces: pstr,
+        };
+
+        // Add annotations
+        if (this.results.length > 0) {
+            // @ts-ignore
+            rep.annotations = [];
+            for (const move of this.results) {
+                if (move.type === "place") {
+                    const [x, y] = PhutballGame.algebraic2coords(move.where!);
+                    rep.annotations.push({type: "enter", targets: [{row: y - 1, col: x - 1}]});
+                } else if (move.type === "move") {
+                    const [fromX, fromY] = PhutballGame.algebraic2coords(move.from);
+                    const [toX, toY] = PhutballGame.algebraic2coords(move.to);
+                    if (toY > 0 && toY < 20 && toX > 0 && toX < 16) {
+                        rep.annotations.push({type: "move", strokeWidth: 0.04, targets: [{row: fromY - 1, col: fromX - 1}, {row: toY - 1, col: toX - 1}]});
+                    } else if (toY === 0) {
+                        const dx = Math.sign(toX - fromX);
+                        rep.annotations.push({type: "move", strokeWidth: 0.04, targets: [{row: fromY - 1, col: fromX - 1}, {row: 0, col: toX - 1 - dx}]});
+                    } else if (toY === 20) {
+                        const dx = Math.sign(toX - fromX);
+                        rep.annotations.push({type: "move", strokeWidth: 0.04, targets: [{row: fromY - 1, col: fromX - 1}, {row: 18, col: toX - 1 - dx}]});
+                    }
+                }
+            }
+        }
+
+        return rep;
+    }
+
+    public status(): string {
+        let status = super.status();
+
+        if (this.variants !== undefined) {
+            status += "**Variants**: " + this.variants.join(", ") + "\n\n";
+        }
+
+        return status;
+    }
+
+    public chat(node: string[], player: string, results: APMoveResult[], r: APMoveResult): boolean {
+        let resolved = false;
+        switch (r.type) {
+            case "place":
+                node.push(i18next.t("apresults:PLACE.phutball", {player, where: r.where}));
+                resolved = true;
+                break;
+            case "move":
+                if (results.length === 2) {
+                    node.push(i18next.t("apresults:MOVE.phutball_last", {player, from: r.from, to: r.to}));
+                } else if (node.length === 1) {
+                    node.push(i18next.t("apresults:MOVE.phutball", {player, from: r.from, to: r.to}));
+                } else if (node.length < results.length - 1) {
+                    node.push(i18next.t("apresults:MOVE.phutball_to", {to: r.to}));
+                } else {
+                    node.push(i18next.t("apresults:MOVE.phutball_to_last", {to: r.to}));
+                }
+                resolved = true;
+                break;
+            case "remove":
+                node.push(i18next.t("apresults:REMOVE.phutball", {count: r.num}));
+                resolved = true;
+                break;
+        }
+        return resolved;
+    }
+
+    protected getMoveList(): any[] {
+        return this.getMovesAndResults(["place", "move"]);
+    }
+
+    public clone(): PhutballGame {
+        return new PhutballGame(this.serialize());
+    }
+}