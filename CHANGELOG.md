# Change log

All notable changes to this project will be documented in this file.

The format is based on [Keep a Changelog](https://keepachangelog.com/en/1.0.0/),
and this project adheres to [Semantic Versioning](https://semver.org/spec/v2.0.0.html).

## [Unreleased]

### Fixed

* Pikemen: Fixed bug where unnecessary reorientation was throwing an error instead of just being ignored.
* Volcano: Fixed bug causing Volcano `sameMove` errors in some siutations.
* Blam!: Changed the click handler so it autoselects your smallest piece unless you manually select from your stash.
* Fendo: Fixed a bug where an error was raised when a partial move is legal, but there are no available fence placements. We want to allow this in order to show the move so that you can get reasons for each fence placement being impossible.
* Fixed the default `sameMove` implementation.
* The default `sameMove` was still not working for ambiguous ordo moves in Ordo. Implemented sortedReplacer.
* Chase: Fix (and improve) `sameMove`.
<<<<<<< HEAD
* Fendo: Embarrassingly, I missed an important rule. Moving is optional. I also started players with one too many pieces. Corrected.
* Homeworlds: Added `no-moves` descriptor to disable move generation on the front end.
=======
* Fix sameMove when move1 is a game ending move.
>>>>>>> 76e614f9

### Changed

* Homeworlds: Sorted the move list a little more logically.

## [1.0.0-beta] - 2023-04-30

Initial beta release.

## [0.6.0] - 2021-12-27

### Added

- Added the game Archimedes, with move generation and AI.
- Added the game Zola, with move generation and AI.
- Added the game Monkey Queen, with move generation and AI.
- Added the game Dipole, with move generation and AI.
- Added the game Alfred's Wyke. No move generation or AI.
- Added `pie` flag to signal games where the front end should give the second player a chance to change seats after the first move.

## [0.5.0] - 2021-12-10

### Added

#### New Games
- Added Accasta, with move generation and very slow AI (large move tree).
- Added Epaminondas, with move generation and slow AI. I also added the "stones" variant proposed by Néstor Romeral Andrés.
- Added Taiji (superior variant of Tonga), with three board sizes, three scoring options, and the "Tonga" variant that allows diagonal placement.
- Added Breakthrough, with move generation an stupid AI. Also included the "Bombardment" variant.
- Added Fabrik, including the "Arbeiter" variant. It includes move generation but no AI. The move tree is too big for too long.
- Added Manalath, including move generation but no AI.
- Added Urbino, with move generation but no AI. Includes the "Monuments" variant.

#### New Features

- Click handling, including extensive validation and localized error messages, has been added to all games!
- Added `renderColumn(col: number, row: number): APRenderRep` function to all `stacking-expanding` games. This will return a separate JSON render for *just* the expanded stack. This should greatly improve performance.

## [0.4.0] - 2021-11-15

### Added

- Added `flags` to the `gameinfo` schema to signal to the front-end various features that may need special support. See documentation for details.
- Added Abande, with move generation and AI.
- Added Attangle, with move generation and AI.
- Added Ordo, with move generation and very, very slow AI (need to optimize move generation).
- Added Cephalopod, with move generation and AI (and snubsquare board).
- Added Lines of Action. It's the 9x9 black hole variant, with an optional Scrambled Eggs initial layout. Supports move generation and stupid AI.
- Added Pikemen, with move generation and brain-dead AI.

## [0.3.0] - 2021-11-12

### Added

#### New Games

- Entropy game added. This includes move generation but not AI. Hopefully AI will be doable later.

  This is the first simultaneous game. The engine itself does not accept partial moves. All players' moves must be submitted at the same time. This adds complexity to the API server, which must store partial moves for a time, but prevents the hidden information being stored and transmitted by the game state, which is visible to the client browser.
- Added the modern Volcano, which differs from what was implemented on SDG (no move generation or AI).
- Added the original Mega-Volcano (no move generation or AI).
- Added Chase! Phew! (Includes move generation and rudimentary AI.)

#### Other Features

- i18n is working! Error messages and game chat logs can now all be translated.
- Added a new `eject` move result to signal consequential movement (e.g., eruptions in Volcano).
- Added the `showAnnotations` toggle to the playground.
- Added click handler for Volcano and Mega-Volcano to the playground.

## [0.2.1] - 2021-10-31

### Added

- Homeworlds now uses the expanded annotations feature of the renderer.
- There is now a move generator for Homeworlds! It's not particularly efficient, but it appears to at least function.
- A rudimentary AI has been added, but it's very uneven. The move tree for Homeworlds can balloon quickly with a lot of movement actions.

## [0.2.0] - 2021-10-29

### Added

- Games now produce valid game reports.
- Homeworlds has been implemented. No move generation or AI.

### Changed

- Public API tweaked a little to hide unnecessary details. The `serialize()` function will return a string that can now be handed to the constructor.

## [0.1.0] - 2021-10-21

### Added

- The game "Amazons" has been implemented, including a rudimentary and very slow AI.
- The game "Blam!" has been implemented, including a rudimentary AI.
- The game "Cannon" has been implemented, including a rudimentary AI.
- The game "Martian Chess" (2-player only, including "Of Knights and Kings" variant) has been implemented, including a rudimentary AI.
- Playground added.
- Public API documented<|MERGE_RESOLUTION|>--- conflicted
+++ resolved
@@ -16,12 +16,9 @@
 * Fixed the default `sameMove` implementation.
 * The default `sameMove` was still not working for ambiguous ordo moves in Ordo. Implemented sortedReplacer.
 * Chase: Fix (and improve) `sameMove`.
-<<<<<<< HEAD
 * Fendo: Embarrassingly, I missed an important rule. Moving is optional. I also started players with one too many pieces. Corrected.
 * Homeworlds: Added `no-moves` descriptor to disable move generation on the front end.
-=======
 * Fix sameMove when move1 is a game ending move.
->>>>>>> 76e614f9
 
 ### Changed
 
